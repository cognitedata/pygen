--- conflicted
+++ resolved
@@ -1,6 +1,2 @@
 # This part is used by cdf-toolkit to keep track of the version and help you upgrade.
-<<<<<<< HEAD
-cdf_toolkit_version: 0.2.19
-=======
-cdf_toolkit_version: 0.2.20
->>>>>>> c2643631
+cdf_toolkit_version: 0.2.20