# Changelog
All notable changes to this project will be documented in this file.

The format is based on [Keep a Changelog](https://keepachangelog.com/en/1.0.0/),
and this project adheres to [Semantic Versioning](https://semver.org/spec/v2.0.0.html).

Changes are grouped as follows
- `Added` for new features.
- `Changed` for changes in existing functionality.
- `Deprecated` for soon-to-be removed features.
- `Improved` for transparent changes, e.g. better performance.
- `Removed` for now removed features.
- `Fixed` for any bug fixes.
- `Security` in case of vulnerabilities.

<<<<<<< HEAD
## [0.4.5] - 10-05-23

### Improved

* Items that are references are now showing this in __repr__ and __str__.


=======
>>>>>>> 2c5e56a0
## [0.4.4] - 09-05-23

### Added

* Added compatibility with cognite-sdk 6.x.x


## [0.4.3] - 05-05-23

### Fixed

* Set the license of the package in poetry build.


## [0.4.2] - 05-05-23

### Added

* Support for basic built-in types for the parser (`bool`, `int`, `float`, with `str` from before)


## [0.4.1] - 03-05-23

### Added

* Support for adding relationships via `.connect`

### Changed

* Optimised use of cache internally.


## [0.4.0] - 26-04-23

### Added

* Support for `pip install -e` for local development.

### Changed

* In the CLI, all commands are not under one `dm` tool.

### Removed

* All bash scripts have been removed (under `dm_clinents/bin`).
* CLI tool `dm_clients` was removed (functions moved to `dm`).

### Fixed

* Added a lock around usages of non-thread-safe cache.


## [0.3.0] - 24-04-23

### Fixed

* In the CLI, `dm topython` the argument `name` is now a option instead of a positional argument. This matched the
  documentation in the README.

### Changed

* Renamed `DomainModelAPI.create` to `DomainModelAPI.apply`, to reflect the usage of the underlying endpoint.


## [0.2.1] - 24-04-23

### Fixed

* Fixed a problem with reading annotations caused by reverse ordering of dataclasses (forward refs).


## [0.2.0] - 19-04-23

### Added

* Support for converting from `.graphql` to `pydantic`. This means you can now write your types in a `.graphql` file
  and automatically generate the `pytandic` counterpart.
* CLI for doing the conversion between GraphQL and `pydantic`. The following two commands
  * `dm togql` converts a pydantic schema to `.graphql` and creates the `client.py` which is the SDK to interact
    with the data model through Python.
  * `dm topython` converts a `.graphql` to `pytandic` classes. This command also creates the `client.py`, i.e., the
    SDK to interact with the data model through Pytho
* Documentation of motivation and usage of package.

### Changed

* CLI command going from `gqlpygen` to `pygen`. This is for ease of use.


## [0.1.4]

Changed configuration / settings from a static `config.yaml` to dynaconf and `settings.toml`.

## [0.1.3]

Changed package name from `fdm` to `dm_clients`.

## [0.1.2]

Added support for `Timestamp` and `JSONObject` types.

## [0.1.1]

Added `dm_clients` package.

## [0.1.0]

Initial commit.<|MERGE_RESOLUTION|>--- conflicted
+++ resolved
@@ -13,7 +13,7 @@
 - `Fixed` for any bug fixes.
 - `Security` in case of vulnerabilities.
 
-<<<<<<< HEAD
+
 ## [0.4.5] - 10-05-23
 
 ### Improved
@@ -21,8 +21,6 @@
 * Items that are references are now showing this in __repr__ and __str__.
 
 
-=======
->>>>>>> 2c5e56a0
 ## [0.4.4] - 09-05-23
 
 ### Added
