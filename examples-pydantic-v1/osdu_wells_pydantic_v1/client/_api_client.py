from __future__ import annotations

from pathlib import Path

from cognite.client import ClientConfig, CogniteClient, data_modeling as dm
from cognite.client.credentials import OAuthClientCredentials

from ._api.acceptable_usage import AcceptableUsageAPI
from ._api.acl import AclAPI
from ._api.ancestry import AncestryAPI
from ._api.artefacts import ArtefactsAPI
from ._api.as_ingested_coordinates import AsIngestedCoordinatesAPI
from ._api.available_trajectory_station_properties import AvailableTrajectoryStationPropertiesAPI
from ._api.drilling_reasons import DrillingReasonsAPI
from ._api.facility_events import FacilityEventsAPI
from ._api.facility_operators import FacilityOperatorsAPI
from ._api.facility_specifications import FacilitySpecificationsAPI
from ._api.facility_states import FacilityStatesAPI
from ._api.features import FeaturesAPI
from ._api.geo_contexts import GeoContextsAPI
from ._api.geographic_bottom_hole_location import GeographicBottomHoleLocationAPI
from ._api.geometry import GeometryAPI
from ._api.historical_interests import HistoricalInterestsAPI
from ._api.legal import LegalAPI
from ._api.lineage_assertions import LineageAssertionsAPI
from ._api.meta import MetaAPI
from ._api.name_aliases import NameAliasesAPI
from ._api.projected_bottom_hole_location import ProjectedBottomHoleLocationAPI
from ._api.reviewers import ReviewersAPI
from ._api.spatial_area import SpatialAreaAPI
from ._api.spatial_location import SpatialLocationAPI
from ._api.spatial_point import SpatialPointAPI
from ._api.tags import TagsAPI
from ._api.technical_assurances import TechnicalAssurancesAPI
from ._api.unacceptable_usage import UnacceptableUsageAPI
from ._api.vertical_measurement import VerticalMeasurementAPI
from ._api.vertical_measurements import VerticalMeasurementsAPI
from ._api.well import WellAPI
from ._api.wellbore import WellboreAPI
from ._api.wellbore_costs import WellboreCostsAPI
from ._api.wellbore_data import WellboreDataAPI
from ._api.wellbore_trajectory import WellboreTrajectoryAPI
from ._api.wellbore_trajectory_data import WellboreTrajectoryDataAPI
from ._api.well_data import WellDataAPI
from ._api.wgs_84_coordinates import WgsCoordinatesAPI
from . import data_classes


class OSDUClient:
    """
    OSDUClient

    Generated with:
<<<<<<< HEAD
        pygen = 0.28.0
        cognite-sdk = 6.38.1
=======
        pygen = 0.27.3
        cognite-sdk = 6.37.0
>>>>>>> 28d2c0fa
        pydantic = 1.10.7

    Data Model:
        space: IntegrationTestsImmutable
        externalId: OSDUWells
        version: 1
    """

    def __init__(self, config_or_client: CogniteClient | ClientConfig):
        if isinstance(config_or_client, CogniteClient):
            client = config_or_client
        elif isinstance(config_or_client, ClientConfig):
            client = CogniteClient(config_or_client)
        else:
            raise ValueError(f"Expected CogniteClient or ClientConfig, got {type(config_or_client)}")
        view_by_write_class = {
            data_classes.AcceptableUsageApply: dm.ViewId(
                "IntegrationTestsImmutable", "AcceptableUsage", "d7e8986cd55d22"
            ),
            data_classes.AclApply: dm.ViewId("IntegrationTestsImmutable", "Acl", "1c4f4a5942a9a8"),
            data_classes.AncestryApply: dm.ViewId("IntegrationTestsImmutable", "Ancestry", "624b46e28cdd69"),
            data_classes.ArtefactsApply: dm.ViewId("IntegrationTestsImmutable", "Artefacts", "7a44a1f4dac367"),
            data_classes.AsIngestedCoordinatesApply: dm.ViewId(
                "IntegrationTestsImmutable", "AsIngestedCoordinates", "da1e4eb90494da"
            ),
            data_classes.AvailableTrajectoryStationPropertiesApply: dm.ViewId(
                "IntegrationTestsImmutable", "AvailableTrajectoryStationProperties", "e1c516b799081a"
            ),
            data_classes.DrillingReasonsApply: dm.ViewId(
                "IntegrationTestsImmutable", "DrillingReasons", "220055a8165644"
            ),
            data_classes.FacilityEventsApply: dm.ViewId(
                "IntegrationTestsImmutable", "FacilityEvents", "1b7526673ad990"
            ),
            data_classes.FacilityOperatorsApply: dm.ViewId(
                "IntegrationTestsImmutable", "FacilityOperators", "935498861713d0"
            ),
            data_classes.FacilitySpecificationsApply: dm.ViewId(
                "IntegrationTestsImmutable", "FacilitySpecifications", "1b7ddbd5d36655"
            ),
            data_classes.FacilityStatesApply: dm.ViewId(
                "IntegrationTestsImmutable", "FacilityStates", "a12316ff3d8033"
            ),
            data_classes.FeaturesApply: dm.ViewId("IntegrationTestsImmutable", "Features", "df91e0a3bad68c"),
            data_classes.GeoContextsApply: dm.ViewId("IntegrationTestsImmutable", "GeoContexts", "cec36d5139aade"),
            data_classes.GeographicBottomHoleLocationApply: dm.ViewId(
                "IntegrationTestsImmutable", "GeographicBottomHoleLocation", "a82995ae29bc5c"
            ),
            data_classes.GeometryApply: dm.ViewId("IntegrationTestsImmutable", "Geometry", "fc702ec6877c79"),
            data_classes.HistoricalInterestsApply: dm.ViewId(
                "IntegrationTestsImmutable", "HistoricalInterests", "7399eff7364ba6"
            ),
            data_classes.LegalApply: dm.ViewId("IntegrationTestsImmutable", "Legal", "508188c6379675"),
            data_classes.LineageAssertionsApply: dm.ViewId(
                "IntegrationTestsImmutable", "LineageAssertions", "ef344f6030d778"
            ),
            data_classes.MetaApply: dm.ViewId("IntegrationTestsImmutable", "Meta", "bf181692a967b6"),
            data_classes.NameAliasesApply: dm.ViewId("IntegrationTestsImmutable", "NameAliases", "b0ef9b17280885"),
            data_classes.ProjectedBottomHoleLocationApply: dm.ViewId(
                "IntegrationTestsImmutable", "ProjectedBottomHoleLocation", "447a307957e5b7"
            ),
            data_classes.ReviewersApply: dm.ViewId("IntegrationTestsImmutable", "Reviewers", "a7b641adc001b9"),
            data_classes.SpatialAreaApply: dm.ViewId("IntegrationTestsImmutable", "SpatialArea", "312323f14f3d3f"),
            data_classes.SpatialLocationApply: dm.ViewId(
                "IntegrationTestsImmutable", "SpatialLocation", "697432f011ef60"
            ),
            data_classes.SpatialPointApply: dm.ViewId("IntegrationTestsImmutable", "SpatialPoint", "7af8800660eef4"),
            data_classes.TagsApply: dm.ViewId("IntegrationTestsImmutable", "Tags", "77ace80e524925"),
            data_classes.TechnicalAssurancesApply: dm.ViewId(
                "IntegrationTestsImmutable", "TechnicalAssurances", "20cfc9c180f3df"
            ),
            data_classes.UnacceptableUsageApply: dm.ViewId(
                "IntegrationTestsImmutable", "UnacceptableUsage", "24f60e09e7bb1b"
            ),
            data_classes.VerticalMeasurementApply: dm.ViewId(
                "IntegrationTestsImmutable", "VerticalMeasurement", "fd63ec6e91292f"
            ),
            data_classes.VerticalMeasurementsApply: dm.ViewId(
                "IntegrationTestsImmutable", "VerticalMeasurements", "d8c3b28a0d0dfb"
            ),
            data_classes.WellApply: dm.ViewId("IntegrationTestsImmutable", "Well", "952d7e55cdf2cc"),
            data_classes.WellboreApply: dm.ViewId("IntegrationTestsImmutable", "Wellbore", "7a44cf38aa4fe7"),
            data_classes.WellboreCostsApply: dm.ViewId("IntegrationTestsImmutable", "WellboreCosts", "b4f71248f398a2"),
            data_classes.WellboreDataApply: dm.ViewId("IntegrationTestsImmutable", "WellboreData", "6349cf734b294e"),
            data_classes.WellboreTrajectoryApply: dm.ViewId(
                "IntegrationTestsImmutable", "WellboreTrajectory", "5c4afa33e6bd65"
            ),
            data_classes.WellboreTrajectoryDataApply: dm.ViewId(
                "IntegrationTestsImmutable", "WellboreTrajectoryData", "d35eace9691587"
            ),
            data_classes.WellDataApply: dm.ViewId("IntegrationTestsImmutable", "WellData", "ed82310421bd56"),
            data_classes.WgsCoordinatesApply: dm.ViewId(
                "IntegrationTestsImmutable", "Wgs84Coordinates", "d6030081373896"
            ),
        }

        self.acceptable_usage = AcceptableUsageAPI(client, view_by_write_class)
        self.acl = AclAPI(client, view_by_write_class)
        self.ancestry = AncestryAPI(client, view_by_write_class)
        self.artefacts = ArtefactsAPI(client, view_by_write_class)
        self.as_ingested_coordinates = AsIngestedCoordinatesAPI(client, view_by_write_class)
        self.available_trajectory_station_properties = AvailableTrajectoryStationPropertiesAPI(
            client, view_by_write_class
        )
        self.drilling_reasons = DrillingReasonsAPI(client, view_by_write_class)
        self.facility_events = FacilityEventsAPI(client, view_by_write_class)
        self.facility_operators = FacilityOperatorsAPI(client, view_by_write_class)
        self.facility_specifications = FacilitySpecificationsAPI(client, view_by_write_class)
        self.facility_states = FacilityStatesAPI(client, view_by_write_class)
        self.features = FeaturesAPI(client, view_by_write_class)
        self.geo_contexts = GeoContextsAPI(client, view_by_write_class)
        self.geographic_bottom_hole_location = GeographicBottomHoleLocationAPI(client, view_by_write_class)
        self.geometry = GeometryAPI(client, view_by_write_class)
        self.historical_interests = HistoricalInterestsAPI(client, view_by_write_class)
        self.legal = LegalAPI(client, view_by_write_class)
        self.lineage_assertions = LineageAssertionsAPI(client, view_by_write_class)
        self.meta = MetaAPI(client, view_by_write_class)
        self.name_aliases = NameAliasesAPI(client, view_by_write_class)
        self.projected_bottom_hole_location = ProjectedBottomHoleLocationAPI(client, view_by_write_class)
        self.reviewers = ReviewersAPI(client, view_by_write_class)
        self.spatial_area = SpatialAreaAPI(client, view_by_write_class)
        self.spatial_location = SpatialLocationAPI(client, view_by_write_class)
        self.spatial_point = SpatialPointAPI(client, view_by_write_class)
        self.tags = TagsAPI(client, view_by_write_class)
        self.technical_assurances = TechnicalAssurancesAPI(client, view_by_write_class)
        self.unacceptable_usage = UnacceptableUsageAPI(client, view_by_write_class)
        self.vertical_measurement = VerticalMeasurementAPI(client, view_by_write_class)
        self.vertical_measurements = VerticalMeasurementsAPI(client, view_by_write_class)
        self.well = WellAPI(client, view_by_write_class)
        self.wellbore = WellboreAPI(client, view_by_write_class)
        self.wellbore_costs = WellboreCostsAPI(client, view_by_write_class)
        self.wellbore_data = WellboreDataAPI(client, view_by_write_class)
        self.wellbore_trajectory = WellboreTrajectoryAPI(client, view_by_write_class)
        self.wellbore_trajectory_data = WellboreTrajectoryDataAPI(client, view_by_write_class)
        self.well_data = WellDataAPI(client, view_by_write_class)
        self.wgs_84_coordinates = WgsCoordinatesAPI(client, view_by_write_class)

    @classmethod
    def azure_project(
        cls, tenant_id: str, client_id: str, client_secret: str, cdf_cluster: str, project: str
    ) -> OSDUClient:
        credentials = OAuthClientCredentials.default_for_azure_ad(tenant_id, client_id, client_secret, cdf_cluster)
        config = ClientConfig.default(project, cdf_cluster, credentials)

        return cls(config)

    @classmethod
    def from_toml(cls, file_path: Path | str, section: str | None = "cognite") -> OSDUClient:
        import toml

        toml_content = toml.load(file_path)
        if section is not None:
            try:
                toml_content = toml_content[section]
            except KeyError as e:
                raise ValueError(f"Could not find section '{section}' in {file_path}") from e

        return cls.azure_project(**toml_content)<|MERGE_RESOLUTION|>--- conflicted
+++ resolved
@@ -51,13 +51,8 @@
     OSDUClient
 
     Generated with:
-<<<<<<< HEAD
         pygen = 0.28.0
         cognite-sdk = 6.38.1
-=======
-        pygen = 0.27.3
-        cognite-sdk = 6.37.0
->>>>>>> 28d2c0fa
         pydantic = 1.10.7
 
     Data Model:
