--- conflicted
+++ resolved
@@ -1,10 +1,6 @@
 [tool.poetry]
 name = "cognite-pygen"
-<<<<<<< HEAD
-version = "0.99.62"
-=======
 version = "0.99.61"
->>>>>>> 997e6817
 description = "Cognite Python SDK Generator"
 readme = "README.md"
 authors = ["Cognite <support@cognite.com>"]
