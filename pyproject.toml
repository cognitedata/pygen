--- conflicted
+++ resolved
@@ -111,11 +111,7 @@
 Faker = "*"
 hypothesis = "*"
 jupyterlab = "*"
-<<<<<<< HEAD
-cognite-toolkit = "0.2.19"
-=======
 cognite-toolkit = "0.2.20"
->>>>>>> c2643631
 
 [tool.pytest.ini_options]
 filterwarnings = [
