--- conflicted
+++ resolved
@@ -23,11 +23,7 @@
     EquipmentUnitClient
 
     Generated with:
-<<<<<<< HEAD
-        pygen = 0.99.36
-=======
         pygen = 0.99.38
->>>>>>> 33c77862
         cognite-sdk = 7.63.3
         pydantic = 2.9.2
 
