from __future__ import annotations

import warnings
from collections.abc import Sequence
from pathlib import Path
from typing import Any

from cognite.client import ClientConfig, CogniteClient
from cognite.client import data_modeling as dm
from cognite.client.credentials import OAuthClientCredentials
from cognite.client.data_classes import FileMetadataList, SequenceList, TimeSeriesList

from omni_sub import data_classes
from omni_sub._api import (
    ConnectionItemAAPI,
    ConnectionItemBAPI,
    ConnectionItemCNodeAPI,
)
from omni_sub._api._core import GraphQLQueryResponse, SequenceNotStr
from omni_sub.data_classes._core import GraphQLList


class OmniSubClient:
    """
    OmniSubClient

    Generated with:
        pygen = 0.0.0
        cognite-sdk = 7.74.5
<<<<<<< HEAD
        pydantic = 2.10.6
=======
        pydantic = 2.11.4
>>>>>>> 36e8c5f8

    Data Model:
        space: sp_pygen_models
        externalId: OmniSub
        version: 1
    """

    _data_model_id = dm.DataModelId("sp_pygen_models", "OmniSub", "1")

    def __init__(self, config_or_client: CogniteClient | ClientConfig):
        if isinstance(config_or_client, CogniteClient):
            client = config_or_client
        elif isinstance(config_or_client, ClientConfig):
            client = CogniteClient(config_or_client)
        else:
            raise ValueError(f"Expected CogniteClient or ClientConfig, got {type(config_or_client)}")
        # The client name is used for aggregated logging of Pygen Usage
        client.config.client_name = f"CognitePygen:0.0.0:SDK:{client.config.client_name}"

        self._client = client

        self.connection_item_a = ConnectionItemAAPI(client)
        self.connection_item_b = ConnectionItemBAPI(client)
        self.connection_item_c_node = ConnectionItemCNodeAPI(client)

    def upsert(
        self,
        items: data_classes.DomainModelWrite | Sequence[data_classes.DomainModelWrite],
        replace: bool = False,
        allow_version_increase: bool = False,
    ) -> data_classes.ResourcesWriteResult:
        """Add or update (upsert) items.

        This method will create the nodes, edges, timeseries, files and sequences of the supplied items.

        Args:
            items: One or more instances of the pygen generated data classes.
            replace (bool): How do we behave when a property value exists? Do we replace all
                matching and existing values with the supplied values (true)?
                Or should we merge in new values for properties together with the existing values (false)?
                Note: This setting applies for all nodes or edges specified in the ingestion call.
            allow_version_increase (bool): If set to true, the version of the instance will be increased
                if the instance already exists.
                If you get an error: 'A version conflict caused the ingest to fail', you can set this to true to allow
                the version to increase.
        Returns:
            Created instance(s), i.e., nodes, edges, and time series.

        """
        instances = self._create_instances(items, allow_version_increase)
        result = self._client.data_modeling.instances.apply(
            nodes=instances.nodes,
            edges=instances.edges,
            auto_create_start_nodes=True,
            auto_create_end_nodes=True,
            replace=replace,
        )
        time_series = TimeSeriesList([])
        if instances.time_series:
            time_series = self._client.time_series.upsert(instances.time_series, mode="patch")
        files = FileMetadataList([])
        if instances.files:
            for file in instances.files:
                created, _ = self._client.files.create(file, overwrite=True)
                files.append(created)

        sequences = SequenceList([])
        if instances.sequences:
            sequences = self._client.sequences.upsert(instances.sequences, mode="patch")

        return data_classes.ResourcesWriteResult(result.nodes, result.edges, time_series, files, sequences)

    def _create_instances(
        self,
        items: data_classes.DomainModelWrite | Sequence[data_classes.DomainModelWrite],
        allow_version_increase: bool,
    ) -> data_classes.ResourcesWrite:
        if isinstance(items, data_classes.DomainModelWrite):
            instances = items.to_instances_write(allow_version_increase)
        else:
            instances = data_classes.ResourcesWrite()
            cache: set[tuple[str, str]] = set()
            for item in items:
                instances.extend(
                    item._to_resources_write(
                        cache,
                        allow_version_increase,
                    )
                )
        return instances

    def delete(
        self,
        external_id: (
            str
            | dm.NodeId
            | data_classes.DomainModelWrite
            | SequenceNotStr[str | dm.NodeId | data_classes.DomainModelWrite]
        ),
        space: str | None = None,
    ) -> dm.InstancesDeleteResult:
        """Delete one or more items.

        If you pass in an item, it will be deleted recursively, i.e., all connected nodes and edges
        will be deleted as well.

        Args:
            external_id: The external id or items(s) to delete. Can also be a list of NodeId(s) or DomainModelWrite(s).
            space: The space where all the item(s) are located.

        Returns:
            The instance(s), i.e., nodes and edges which has been deleted. Empty list if nothing was deleted.

        Examples:

            Delete item by id:

                >>> from omni_sub import OmniSubClient
                >>> client = OmniSubClient()
                >>> client.delete("my_node_external_id")
        """
        if space is None and (
            isinstance(external_id, str)
            or (isinstance(external_id, Sequence) and any(isinstance(item, str) for item in external_id))
        ):
            raise ValueError("Expected space to be set when deleting by external_id")
        if isinstance(external_id, str):
            return self._client.data_modeling.instances.delete(nodes=(space, external_id))  # type: ignore[arg-type]
        elif isinstance(external_id, dm.NodeId):
            return self._client.data_modeling.instances.delete(nodes=external_id)
        elif isinstance(external_id, data_classes.DomainModelWrite):
            resources = self._create_instances(external_id, False)
            return self._client.data_modeling.instances.delete(
                nodes=resources.nodes.as_ids(),
                edges=resources.edges.as_ids(),
            )
        elif isinstance(external_id, Sequence):
            node_ids: list[dm.NodeId] = []
            edge_ids: list[dm.EdgeId] = []
            for item in external_id:
                if isinstance(item, str):
                    node_ids.append(dm.NodeId(space, item))  # type: ignore[arg-type]
                elif isinstance(item, dm.NodeId):
                    node_ids.append(item)
                elif isinstance(item, data_classes.DomainModelWrite):
                    resources = self._create_instances(item, False)
                    node_ids.extend(resources.nodes.as_ids())
                    edge_ids.extend(resources.edges.as_ids())
                else:
                    raise ValueError(
                        f"Expected str, NodeId, or DomainModelWrite, Sequence of these types. Got {type(external_id)}"
                    )
            return self._client.data_modeling.instances.delete(nodes=node_ids, edges=edge_ids)
        else:
            raise ValueError(
                f"Expected str, NodeId, or DomainModelWrite, Sequence of these types. Got {type(external_id)}"
            )

    def graphql_query(self, query: str, variables: dict[str, Any] | None = None) -> GraphQLList:
        """Execute a GraphQl query against the OmniSub data model.

        Args:
            query (str): The GraphQL query to issue.
            variables (dict[str, Any] | None): An optional dict of variables to pass to the query.
        """
        data_model_id = dm.DataModelId("sp_pygen_models", "OmniSub", "1")
        result = self._client.data_modeling.graphql.query(data_model_id, query, variables)
        return GraphQLQueryResponse(data_model_id).parse(result)

    @classmethod
    def azure_project(
        cls, tenant_id: str, client_id: str, client_secret: str, cdf_cluster: str, project: str
    ) -> OmniSubClient:
        credentials = OAuthClientCredentials.default_for_azure_ad(tenant_id, client_id, client_secret, cdf_cluster)
        config = ClientConfig.default(project, cdf_cluster, credentials)

        return cls(config)

    @classmethod
    def from_toml(cls, file_path: Path | str, section: str | None = "cognite") -> OmniSubClient:
        import toml

        toml_content = toml.load(file_path)
        if section is not None:
            try:
                toml_content = toml_content[section]
            except KeyError as e:
                raise ValueError(f"Could not find section '{section}' in {file_path}") from e

        return cls.azure_project(**toml_content)

    def _repr_html_(self) -> str:
        return """<strong>OmniSubClient(</strong> generated from data model
("sp_pygen_models", "OmniSub", "1")<br />
with the following APIs available<br />
)&nbsp;&nbsp;&nbsp;&nbsp;.connection_item_a<br />
&nbsp;&nbsp;&nbsp;&nbsp;.connection_item_b<br />
&nbsp;&nbsp;&nbsp;&nbsp;.connection_item_c_node<br />
<br />
and with the methods:<br />
&nbsp;&nbsp;&nbsp;&nbsp;.upsert - Create or update any instance.<br />
&nbsp;&nbsp;&nbsp;&nbsp;.delete - Delete instances.<br />
"""<|MERGE_RESOLUTION|>--- conflicted
+++ resolved
@@ -27,11 +27,7 @@
     Generated with:
         pygen = 0.0.0
         cognite-sdk = 7.74.5
-<<<<<<< HEAD
-        pydantic = 2.10.6
-=======
         pydantic = 2.11.4
->>>>>>> 36e8c5f8
 
     Data Model:
         space: sp_pygen_models
