--- conflicted
+++ resolved
@@ -635,12 +635,7 @@
             space,
             filter,
         )
-<<<<<<< HEAD
-        sort_input = self._create_sort(sort_by, direction, sort)  # type: ignore[arg-type]
-        yield from self._iterate(chunk_size, filter_, limit, "skip", sort_input, cursors=cursors)
-=======
         yield from self._iterate(chunk_size, filter_, limit, "skip", cursors=cursors)
->>>>>>> 36e8c5f8
 
     def list(
         self,
