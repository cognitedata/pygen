from __future__ import annotations

import warnings
from pathlib import Path
from typing import Any, Sequence

from cognite.client import ClientConfig, CogniteClient, data_modeling as dm
from cognite.client.data_classes import TimeSeriesList, FileMetadataList, SequenceList
from cognite.client.credentials import OAuthClientCredentials

from ._api import (
    CDFExternalReferencesAPI,
    CDFExternalReferencesListedAPI,
    ConnectionItemAAPI,
    ConnectionItemBAPI,
    ConnectionItemCNodeAPI,
    ConnectionItemDAPI,
    ConnectionItemEAPI,
    ConnectionItemFAPI,
    ConnectionItemGAPI,
    DependentOnNonWritableAPI,
    EmptyAPI,
    Implementation1API,
    Implementation1NonWriteableAPI,
    Implementation2API,
    MainInterfaceAPI,
    PrimitiveNullableAPI,
    PrimitiveNullableListedAPI,
    PrimitiveRequiredAPI,
    PrimitiveRequiredListedAPI,
    PrimitiveWithDefaultsAPI,
    SubInterfaceAPI,
)
from ._api._core import SequenceNotStr, GraphQLQueryResponse
from .data_classes._core import DEFAULT_INSTANCE_SPACE, GraphQLList
from . import data_classes


class OmniClient:
    """
    OmniClient

    Generated with:
<<<<<<< HEAD
        pygen = 0.99.36
=======
        pygen = 0.99.38
>>>>>>> 33c77862
        cognite-sdk = 7.63.3
        pydantic = 2.9.2

    Data Model:
        space: pygen-models
        externalId: Omni
        version: 1
    """

    def __init__(self, config_or_client: CogniteClient | ClientConfig):
        if isinstance(config_or_client, CogniteClient):
            client = config_or_client
        elif isinstance(config_or_client, ClientConfig):
            client = CogniteClient(config_or_client)
        else:
            raise ValueError(f"Expected CogniteClient or ClientConfig, got {type(config_or_client)}")
        # The client name is used for aggregated logging of Pygen Usage
        client.config.client_name = "CognitePygen:0.99.38"

        self._client = client

        self.cdf_external_references = CDFExternalReferencesAPI(client)
        self.cdf_external_references_listed = CDFExternalReferencesListedAPI(client)
        self.connection_item_a = ConnectionItemAAPI(client)
        self.connection_item_b = ConnectionItemBAPI(client)
        self.connection_item_c_node = ConnectionItemCNodeAPI(client)
        self.connection_item_d = ConnectionItemDAPI(client)
        self.connection_item_e = ConnectionItemEAPI(client)
        self.connection_item_f = ConnectionItemFAPI(client)
        self.connection_item_g = ConnectionItemGAPI(client)
        self.dependent_on_non_writable = DependentOnNonWritableAPI(client)
        self.empty = EmptyAPI(client)
        self.implementation_1 = Implementation1API(client)
        self.implementation_1_non_writeable = Implementation1NonWriteableAPI(client)
        self.implementation_2 = Implementation2API(client)
        self.main_interface = MainInterfaceAPI(client)
        self.primitive_nullable = PrimitiveNullableAPI(client)
        self.primitive_nullable_listed = PrimitiveNullableListedAPI(client)
        self.primitive_required = PrimitiveRequiredAPI(client)
        self.primitive_required_listed = PrimitiveRequiredListedAPI(client)
        self.primitive_with_defaults = PrimitiveWithDefaultsAPI(client)
        self.sub_interface = SubInterfaceAPI(client)

    def upsert(
        self,
        items: data_classes.DomainModelWrite | Sequence[data_classes.DomainModelWrite],
        replace: bool = False,
        write_none: bool = False,
        allow_version_increase: bool = False,
    ) -> data_classes.ResourcesWriteResult:
        """Add or update (upsert) items.

        This method will create the nodes, edges, timeseries, files and sequences of the supplied items.

        Args:
            items: One or more instances of the pygen generated data classes.
            replace (bool): How do we behave when a property value exists? Do we replace all matching and existing values with the supplied values (true)?
                Or should we merge in new values for properties together with the existing values (false)? Note: This setting applies for all nodes or edges specified in the ingestion call.
            write_none (bool): This method will, by default, skip properties that are set to None. However, if you want to set properties to None,
                you can set this parameter to True. Note this only applies to properties that are nullable.
            allow_version_increase (bool): If set to true, the version of the instance will be increased if the instance already exists.
                If you get an error: 'A version conflict caused the ingest to fail', you can set this to true to allow
                the version to increase.
        Returns:
            Created instance(s), i.e., nodes, edges, and time series.

        """
        instances = self._create_instances(items, write_none, allow_version_increase)
        result = self._client.data_modeling.instances.apply(
            nodes=instances.nodes,
            edges=instances.edges,
            auto_create_start_nodes=True,
            auto_create_end_nodes=True,
            replace=replace,
        )
        time_series = TimeSeriesList([])
        if instances.time_series:
            time_series = self._client.time_series.upsert(instances.time_series, mode="patch")
        files = FileMetadataList([])
        if instances.files:
            for file in instances.files:
                created, _ = self._client.files.create(file, overwrite=True)
                files.append(created)

        sequences = SequenceList([])
        if instances.sequences:
            sequences = self._client.sequences.upsert(instances.sequences, mode="patch")

        return data_classes.ResourcesWriteResult(result.nodes, result.edges, time_series, files, sequences)

    def _create_instances(
        self,
        items: data_classes.DomainModelWrite | Sequence[data_classes.DomainModelWrite],
        write_none: bool,
        allow_version_increase: bool,
    ) -> data_classes.ResourcesWrite:
        if isinstance(items, data_classes.DomainModelWrite):
            instances = items.to_instances_write(write_none, allow_version_increase)
        else:
            instances = data_classes.ResourcesWrite()
            cache: set[tuple[str, str]] = set()
            for item in items:
                instances.extend(
                    item._to_instances_write(
                        cache,
                        write_none,
                        allow_version_increase,
                    )
                )
        return instances

    def apply(
        self,
        items: data_classes.DomainModelWrite | Sequence[data_classes.DomainModelWrite],
        replace: bool = False,
        write_none: bool = False,
    ) -> data_classes.ResourcesWriteResult:
        """[DEPRECATED] Add or update (upsert) items.

        Args:
            items: One or more instances of the pygen generated data classes.
            replace (bool): How do we behave when a property value exists? Do we replace all matching and existing values with the supplied values (true)?
                Or should we merge in new values for properties together with the existing values (false)? Note: This setting applies for all nodes or edges specified in the ingestion call.
            write_none (bool): This method will, by default, skip properties that are set to None. However, if you want to set properties to None,
                you can set this parameter to True. Note this only applies to properties that are nullable.
        Returns:
            Created instance(s), i.e., nodes, edges, and time series.

        """
        warnings.warn(
            "The .apply method is deprecated and will be removed in v1.0. "
            "Please use the .upsert method on the instead."
            "The motivation is that .upsert is a more descriptive name for the operation.",
            UserWarning,
            stacklevel=2,
        )
        return self.upsert(items, replace, write_none)

    def delete(
        self,
        external_id: (
            str
            | dm.NodeId
            | data_classes.DomainModelWrite
            | SequenceNotStr[str | dm.NodeId | data_classes.DomainModelWrite]
        ),
        space: str = DEFAULT_INSTANCE_SPACE,
    ) -> dm.InstancesDeleteResult:
        """Delete one or more items.

        If you pass in an item, it will be deleted recursively, i.e., all connected nodes and edges
        will be deleted as well.

        Args:
            external_id: The external id or items(s) to delete. Can also be a list of NodeId(s) or DomainModelWrite(s).
            space: The space where all the item(s) are located.

        Returns:
            The instance(s), i.e., nodes and edges which has been deleted. Empty list if nothing was deleted.

        Examples:

            Delete item by id:

                >>> from omni import OmniClient
                >>> client = OmniClient()
                >>> client.delete("my_node_external_id")
        """
        if isinstance(external_id, str):
            return self._client.data_modeling.instances.delete(nodes=(space, external_id))
        elif isinstance(external_id, dm.NodeId):
            return self._client.data_modeling.instances.delete(nodes=external_id)
        elif isinstance(external_id, data_classes.DomainModelWrite):
            resources = self._create_instances(external_id, False, False)
            return self._client.data_modeling.instances.delete(
                nodes=resources.nodes.as_ids(),
                edges=resources.edges.as_ids(),
            )
        elif isinstance(external_id, Sequence):
            node_ids: list[dm.NodeId] = []
            edge_ids: list[dm.EdgeId] = []
            for item in external_id:
                if isinstance(item, str):
                    node_ids.append(dm.NodeId(space, item))
                elif isinstance(item, dm.NodeId):
                    node_ids.append(item)
                elif isinstance(item, data_classes.DomainModelWrite):
                    resources = self._create_instances(item, False, False)
                    node_ids.extend(resources.nodes.as_ids())
                    edge_ids.extend(resources.edges.as_ids())
                else:
                    raise ValueError(
                        f"Expected str, NodeId, or DomainModelWrite, Sequence of these types. Got {type(external_id)}"
                    )
            return self._client.data_modeling.instances.delete(nodes=node_ids, edges=edge_ids)
        else:
            raise ValueError(
                f"Expected str, NodeId, or DomainModelWrite, Sequence of these types. Got {type(external_id)}"
            )

    def graphql_query(self, query: str, variables: dict[str, Any] | None = None) -> GraphQLList:
        """Execute a GraphQl query against the Omni data model.

        Args:
            query (str): The GraphQL query to issue.
            variables (dict[str, Any] | None): An optional dict of variables to pass to the query.
        """
        data_model_id = dm.DataModelId("pygen-models", "Omni", "1")
        result = self._client.data_modeling.graphql.query(data_model_id, query, variables)
        return GraphQLQueryResponse(data_model_id).parse(result)

    @classmethod
    def azure_project(
        cls, tenant_id: str, client_id: str, client_secret: str, cdf_cluster: str, project: str
    ) -> OmniClient:
        credentials = OAuthClientCredentials.default_for_azure_ad(tenant_id, client_id, client_secret, cdf_cluster)
        config = ClientConfig.default(project, cdf_cluster, credentials)

        return cls(config)

    @classmethod
    def from_toml(cls, file_path: Path | str, section: str | None = "cognite") -> OmniClient:
        import toml

        toml_content = toml.load(file_path)
        if section is not None:
            try:
                toml_content = toml_content[section]
            except KeyError as e:
                raise ValueError(f"Could not find section '{section}' in {file_path}") from e

        return cls.azure_project(**toml_content)

    def _repr_html_(self) -> str:
        return """<strong>OmniClient</strong> generated from data model ("pygen-models", "Omni", "1")<br />
with the following APIs available<br />
&nbsp;&nbsp;&nbsp;&nbsp;.cdf_external_references<br />
&nbsp;&nbsp;&nbsp;&nbsp;.cdf_external_references_listed<br />
&nbsp;&nbsp;&nbsp;&nbsp;.connection_item_a<br />
&nbsp;&nbsp;&nbsp;&nbsp;.connection_item_b<br />
&nbsp;&nbsp;&nbsp;&nbsp;.connection_item_c_node<br />
&nbsp;&nbsp;&nbsp;&nbsp;.connection_item_d<br />
&nbsp;&nbsp;&nbsp;&nbsp;.connection_item_e<br />
&nbsp;&nbsp;&nbsp;&nbsp;.connection_item_f<br />
&nbsp;&nbsp;&nbsp;&nbsp;.connection_item_g<br />
&nbsp;&nbsp;&nbsp;&nbsp;.dependent_on_non_writable<br />
&nbsp;&nbsp;&nbsp;&nbsp;.empty<br />
&nbsp;&nbsp;&nbsp;&nbsp;.implementation_1<br />
&nbsp;&nbsp;&nbsp;&nbsp;.implementation_1_non_writeable<br />
&nbsp;&nbsp;&nbsp;&nbsp;.implementation_2<br />
&nbsp;&nbsp;&nbsp;&nbsp;.main_interface<br />
&nbsp;&nbsp;&nbsp;&nbsp;.primitive_nullable<br />
&nbsp;&nbsp;&nbsp;&nbsp;.primitive_nullable_listed<br />
&nbsp;&nbsp;&nbsp;&nbsp;.primitive_required<br />
&nbsp;&nbsp;&nbsp;&nbsp;.primitive_required_listed<br />
&nbsp;&nbsp;&nbsp;&nbsp;.primitive_with_defaults<br />
&nbsp;&nbsp;&nbsp;&nbsp;.sub_interface<br />
<br />
and with the methods:<br />
&nbsp;&nbsp;&nbsp;&nbsp;.upsert - Create or update any instance.<br />
&nbsp;&nbsp;&nbsp;&nbsp;.delete - Delete instances.<br />
"""<|MERGE_RESOLUTION|>--- conflicted
+++ resolved
@@ -41,11 +41,7 @@
     OmniClient
 
     Generated with:
-<<<<<<< HEAD
-        pygen = 0.99.36
-=======
         pygen = 0.99.38
->>>>>>> 33c77862
         cognite-sdk = 7.63.3
         pydantic = 2.9.2
 
