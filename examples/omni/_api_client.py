from __future__ import annotations

import warnings
from pathlib import Path
from typing import Any, Sequence

from cognite.client import ClientConfig, CogniteClient, data_modeling as dm
from cognite.client.data_classes import TimeSeriesList, FileMetadataList, SequenceList
from cognite.client.credentials import OAuthClientCredentials

from omni._api import (
    CDFExternalReferencesAPI,
    CDFExternalReferencesListedAPI,
    ConnectionItemAAPI,
    ConnectionItemBAPI,
    ConnectionItemCNodeAPI,
    ConnectionItemDAPI,
    ConnectionItemEAPI,
    ConnectionItemFAPI,
    ConnectionItemGAPI,
    DependentOnNonWritableAPI,
    EmptyAPI,
    Implementation1API,
    Implementation1NonWriteableAPI,
    Implementation2API,
    MainInterfaceAPI,
    PrimitiveNullableAPI,
    PrimitiveNullableListedAPI,
    PrimitiveRequiredAPI,
    PrimitiveRequiredListedAPI,
    PrimitiveWithDefaultsAPI,
    SubInterfaceAPI,
)
from omni._api._core import SequenceNotStr, GraphQLQueryResponse
from omni.data_classes._core import DEFAULT_INSTANCE_SPACE, GraphQLList
from omni import data_classes


class OmniClient:
    """
    OmniClient

    Generated with:
<<<<<<< HEAD
        pygen = 0.99.49
        cognite-sdk = 7.64.12
=======
        pygen = 0.99.50
        cognite-sdk = 7.66.0
>>>>>>> 0c4368ea
        pydantic = 2.9.2

    Data Model:
        space: sp_pygen_models
        externalId: Omni
        version: 1
    """

    def __init__(self, config_or_client: CogniteClient | ClientConfig):
        if isinstance(config_or_client, CogniteClient):
            client = config_or_client
        elif isinstance(config_or_client, ClientConfig):
            client = CogniteClient(config_or_client)
        else:
            raise ValueError(f"Expected CogniteClient or ClientConfig, got {type(config_or_client)}")
        # The client name is used for aggregated logging of Pygen Usage
<<<<<<< HEAD
        client.config.client_name = "CognitePygen:0.99.49"
=======
        client.config.client_name = "CognitePygen:0.99.50"
>>>>>>> 0c4368ea

        self._client = client

        self.cdf_external_references = CDFExternalReferencesAPI(client)
        self.cdf_external_references_listed = CDFExternalReferencesListedAPI(client)
        self.connection_item_a = ConnectionItemAAPI(client)
        self.connection_item_b = ConnectionItemBAPI(client)
        self.connection_item_c_node = ConnectionItemCNodeAPI(client)
        self.connection_item_d = ConnectionItemDAPI(client)
        self.connection_item_e = ConnectionItemEAPI(client)
        self.connection_item_f = ConnectionItemFAPI(client)
        self.connection_item_g = ConnectionItemGAPI(client)
        self.dependent_on_non_writable = DependentOnNonWritableAPI(client)
        self.empty = EmptyAPI(client)
        self.implementation_1 = Implementation1API(client)
        self.implementation_1_non_writeable = Implementation1NonWriteableAPI(client)
        self.implementation_2 = Implementation2API(client)
        self.main_interface = MainInterfaceAPI(client)
        self.primitive_nullable = PrimitiveNullableAPI(client)
        self.primitive_nullable_listed = PrimitiveNullableListedAPI(client)
        self.primitive_required = PrimitiveRequiredAPI(client)
        self.primitive_required_listed = PrimitiveRequiredListedAPI(client)
        self.primitive_with_defaults = PrimitiveWithDefaultsAPI(client)
        self.sub_interface = SubInterfaceAPI(client)

    def upsert(
        self,
        items: data_classes.DomainModelWrite | Sequence[data_classes.DomainModelWrite],
        replace: bool = False,
        write_none: bool = False,
        allow_version_increase: bool = False,
    ) -> data_classes.ResourcesWriteResult:
        """Add or update (upsert) items.

        This method will create the nodes, edges, timeseries, files and sequences of the supplied items.

        Args:
            items: One or more instances of the pygen generated data classes.
            replace (bool): How do we behave when a property value exists? Do we replace all matching and existing values with the supplied values (true)?
                Or should we merge in new values for properties together with the existing values (false)? Note: This setting applies for all nodes or edges specified in the ingestion call.
            write_none (bool): This method will, by default, skip properties that are set to None. However, if you want to set properties to None,
                you can set this parameter to True. Note this only applies to properties that are nullable.
            allow_version_increase (bool): If set to true, the version of the instance will be increased if the instance already exists.
                If you get an error: 'A version conflict caused the ingest to fail', you can set this to true to allow
                the version to increase.
        Returns:
            Created instance(s), i.e., nodes, edges, and time series.

        """
        instances = self._create_instances(items, write_none, allow_version_increase)
        result = self._client.data_modeling.instances.apply(
            nodes=instances.nodes,
            edges=instances.edges,
            auto_create_start_nodes=True,
            auto_create_end_nodes=True,
            replace=replace,
        )
        time_series = TimeSeriesList([])
        if instances.time_series:
            time_series = self._client.time_series.upsert(instances.time_series, mode="patch")
        files = FileMetadataList([])
        if instances.files:
            for file in instances.files:
                created, _ = self._client.files.create(file, overwrite=True)
                files.append(created)

        sequences = SequenceList([])
        if instances.sequences:
            sequences = self._client.sequences.upsert(instances.sequences, mode="patch")

        return data_classes.ResourcesWriteResult(result.nodes, result.edges, time_series, files, sequences)

    def _create_instances(
        self,
        items: data_classes.DomainModelWrite | Sequence[data_classes.DomainModelWrite],
        write_none: bool,
        allow_version_increase: bool,
    ) -> data_classes.ResourcesWrite:
        if isinstance(items, data_classes.DomainModelWrite):
            instances = items.to_instances_write(write_none, allow_version_increase)
        else:
            instances = data_classes.ResourcesWrite()
            cache: set[tuple[str, str]] = set()
            for item in items:
                instances.extend(
                    item._to_instances_write(
                        cache,
                        write_none,
                        allow_version_increase,
                    )
                )
        return instances

    def apply(
        self,
        items: data_classes.DomainModelWrite | Sequence[data_classes.DomainModelWrite],
        replace: bool = False,
        write_none: bool = False,
    ) -> data_classes.ResourcesWriteResult:
        """[DEPRECATED] Add or update (upsert) items.

        Args:
            items: One or more instances of the pygen generated data classes.
            replace (bool): How do we behave when a property value exists? Do we replace all matching and existing values with the supplied values (true)?
                Or should we merge in new values for properties together with the existing values (false)? Note: This setting applies for all nodes or edges specified in the ingestion call.
            write_none (bool): This method will, by default, skip properties that are set to None. However, if you want to set properties to None,
                you can set this parameter to True. Note this only applies to properties that are nullable.
        Returns:
            Created instance(s), i.e., nodes, edges, and time series.

        """
        warnings.warn(
            "The .apply method is deprecated and will be removed in v1.0. "
            "Please use the .upsert method on the instead."
            "The motivation is that .upsert is a more descriptive name for the operation.",
            UserWarning,
            stacklevel=2,
        )
        return self.upsert(items, replace, write_none)

    def delete(
        self,
        external_id: (
            str
            | dm.NodeId
            | data_classes.DomainModelWrite
            | SequenceNotStr[str | dm.NodeId | data_classes.DomainModelWrite]
        ),
        space: str = DEFAULT_INSTANCE_SPACE,
    ) -> dm.InstancesDeleteResult:
        """Delete one or more items.

        If you pass in an item, it will be deleted recursively, i.e., all connected nodes and edges
        will be deleted as well.

        Args:
            external_id: The external id or items(s) to delete. Can also be a list of NodeId(s) or DomainModelWrite(s).
            space: The space where all the item(s) are located.

        Returns:
            The instance(s), i.e., nodes and edges which has been deleted. Empty list if nothing was deleted.

        Examples:

            Delete item by id:

                >>> from omni import OmniClient
                >>> client = OmniClient()
                >>> client.delete("my_node_external_id")
        """
        if isinstance(external_id, str):
            return self._client.data_modeling.instances.delete(nodes=(space, external_id))
        elif isinstance(external_id, dm.NodeId):
            return self._client.data_modeling.instances.delete(nodes=external_id)
        elif isinstance(external_id, data_classes.DomainModelWrite):
            resources = self._create_instances(external_id, False, False)
            return self._client.data_modeling.instances.delete(
                nodes=resources.nodes.as_ids(),
                edges=resources.edges.as_ids(),
            )
        elif isinstance(external_id, Sequence):
            node_ids: list[dm.NodeId] = []
            edge_ids: list[dm.EdgeId] = []
            for item in external_id:
                if isinstance(item, str):
                    node_ids.append(dm.NodeId(space, item))
                elif isinstance(item, dm.NodeId):
                    node_ids.append(item)
                elif isinstance(item, data_classes.DomainModelWrite):
                    resources = self._create_instances(item, False, False)
                    node_ids.extend(resources.nodes.as_ids())
                    edge_ids.extend(resources.edges.as_ids())
                else:
                    raise ValueError(
                        f"Expected str, NodeId, or DomainModelWrite, Sequence of these types. Got {type(external_id)}"
                    )
            return self._client.data_modeling.instances.delete(nodes=node_ids, edges=edge_ids)
        else:
            raise ValueError(
                f"Expected str, NodeId, or DomainModelWrite, Sequence of these types. Got {type(external_id)}"
            )

    def graphql_query(self, query: str, variables: dict[str, Any] | None = None) -> GraphQLList:
        """Execute a GraphQl query against the Omni data model.

        Args:
            query (str): The GraphQL query to issue.
            variables (dict[str, Any] | None): An optional dict of variables to pass to the query.
        """
        data_model_id = dm.DataModelId("sp_pygen_models", "Omni", "1")
        result = self._client.data_modeling.graphql.query(data_model_id, query, variables)
        return GraphQLQueryResponse(data_model_id).parse(result)

    @classmethod
    def azure_project(
        cls, tenant_id: str, client_id: str, client_secret: str, cdf_cluster: str, project: str
    ) -> OmniClient:
        credentials = OAuthClientCredentials.default_for_azure_ad(tenant_id, client_id, client_secret, cdf_cluster)
        config = ClientConfig.default(project, cdf_cluster, credentials)

        return cls(config)

    @classmethod
    def from_toml(cls, file_path: Path | str, section: str | None = "cognite") -> OmniClient:
        import toml

        toml_content = toml.load(file_path)
        if section is not None:
            try:
                toml_content = toml_content[section]
            except KeyError as e:
                raise ValueError(f"Could not find section '{section}' in {file_path}") from e

        return cls.azure_project(**toml_content)

    def _repr_html_(self) -> str:
        return """<strong>OmniClient</strong> generated from data model ("sp_pygen_models", "Omni", "1")<br />
with the following APIs available<br />
&nbsp;&nbsp;&nbsp;&nbsp;.cdf_external_references<br />
&nbsp;&nbsp;&nbsp;&nbsp;.cdf_external_references_listed<br />
&nbsp;&nbsp;&nbsp;&nbsp;.connection_item_a<br />
&nbsp;&nbsp;&nbsp;&nbsp;.connection_item_b<br />
&nbsp;&nbsp;&nbsp;&nbsp;.connection_item_c_node<br />
&nbsp;&nbsp;&nbsp;&nbsp;.connection_item_d<br />
&nbsp;&nbsp;&nbsp;&nbsp;.connection_item_e<br />
&nbsp;&nbsp;&nbsp;&nbsp;.connection_item_f<br />
&nbsp;&nbsp;&nbsp;&nbsp;.connection_item_g<br />
&nbsp;&nbsp;&nbsp;&nbsp;.dependent_on_non_writable<br />
&nbsp;&nbsp;&nbsp;&nbsp;.empty<br />
&nbsp;&nbsp;&nbsp;&nbsp;.implementation_1<br />
&nbsp;&nbsp;&nbsp;&nbsp;.implementation_1_non_writeable<br />
&nbsp;&nbsp;&nbsp;&nbsp;.implementation_2<br />
&nbsp;&nbsp;&nbsp;&nbsp;.main_interface<br />
&nbsp;&nbsp;&nbsp;&nbsp;.primitive_nullable<br />
&nbsp;&nbsp;&nbsp;&nbsp;.primitive_nullable_listed<br />
&nbsp;&nbsp;&nbsp;&nbsp;.primitive_required<br />
&nbsp;&nbsp;&nbsp;&nbsp;.primitive_required_listed<br />
&nbsp;&nbsp;&nbsp;&nbsp;.primitive_with_defaults<br />
&nbsp;&nbsp;&nbsp;&nbsp;.sub_interface<br />
<br />
and with the methods:<br />
&nbsp;&nbsp;&nbsp;&nbsp;.upsert - Create or update any instance.<br />
&nbsp;&nbsp;&nbsp;&nbsp;.delete - Delete instances.<br />
"""<|MERGE_RESOLUTION|>--- conflicted
+++ resolved
@@ -41,13 +41,8 @@
     OmniClient
 
     Generated with:
-<<<<<<< HEAD
-        pygen = 0.99.49
-        cognite-sdk = 7.64.12
-=======
         pygen = 0.99.50
         cognite-sdk = 7.66.0
->>>>>>> 0c4368ea
         pydantic = 2.9.2
 
     Data Model:
@@ -64,11 +59,7 @@
         else:
             raise ValueError(f"Expected CogniteClient or ClientConfig, got {type(config_or_client)}")
         # The client name is used for aggregated logging of Pygen Usage
-<<<<<<< HEAD
-        client.config.client_name = "CognitePygen:0.99.49"
-=======
         client.config.client_name = "CognitePygen:0.99.50"
->>>>>>> 0c4368ea
 
         self._client = client
 
