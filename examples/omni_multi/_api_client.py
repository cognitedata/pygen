from __future__ import annotations

import warnings
from collections.abc import Sequence
from pathlib import Path
from typing import Any

from cognite.client import ClientConfig, CogniteClient
from cognite.client import data_modeling as dm
from cognite.client.credentials import OAuthClientCredentials
from cognite.client.data_classes import FileMetadataList, SequenceList, TimeSeriesList

from omni_multi import data_classes
from omni_multi._api import (
    Implementation1v1API,
    Implementation1v2API,
    MainInterfaceAPI,
    SubInterfaceAPI,
)
from omni_multi._api._core import GraphQLQueryResponse, SequenceNotStr
from omni_multi.data_classes._core import GraphQLList


class OmniMultiAAPIs:
    """
    OmniMultiAAPIs

    Data Model:
        space: pygen-models
        externalId: OmniMultiA
        version: 1

    """

    _data_model_id = dm.DataModelId("pygen-models", "OmniMultiA", "1")

    def __init__(self, client: CogniteClient):
        self._client = client

        self.main_interface = MainInterfaceAPI(client)
        self.sub_interface = SubInterfaceAPI(client)

    def graphql_query(self, query: str, variables: dict[str, Any] | None = None) -> GraphQLList:
        """Execute a GraphQl query against the OmniMultiA data model.

        Args:
            query (str): The GraphQL query to issue.
            variables (dict[str, Any] | None): An optional dict of variables to pass to the query.
        """
        data_model_id = dm.DataModelId("pygen-models", "OmniMultiA", "1")
        result = self._client.data_modeling.graphql.query(data_model_id, query, variables)
        return GraphQLQueryResponse(data_model_id).parse(result)


class OmniMultiBAPIs:
    """
    OmniMultiBAPIs

    Data Model:
        space: pygen-models
        externalId: OmniMultiB
        version: 1

    """

    _data_model_id = dm.DataModelId("pygen-models", "OmniMultiA", "1")

    def __init__(self, client: CogniteClient):
        self._client = client

        self.implementation_1_v_2 = Implementation1v2API(client)
        self.main_interface = MainInterfaceAPI(client)
        self.sub_interface = SubInterfaceAPI(client)

    def graphql_query(self, query: str, variables: dict[str, Any] | None = None) -> GraphQLList:
        """Execute a GraphQl query against the OmniMultiB data model.

        Args:
            query (str): The GraphQL query to issue.
            variables (dict[str, Any] | None): An optional dict of variables to pass to the query.
        """
        data_model_id = dm.DataModelId("pygen-models", "OmniMultiB", "1")
        result = self._client.data_modeling.graphql.query(data_model_id, query, variables)
        return GraphQLQueryResponse(data_model_id).parse(result)


class OmniMultiCAPIs:
    """
    OmniMultiCAPIs

    Data Model:
        space: pygen-models
        externalId: OmniMultiC
        version: 1

    """

    _data_model_id = dm.DataModelId("pygen-models", "OmniMultiA", "1")

    def __init__(self, client: CogniteClient):
        self._client = client

        self.implementation_1_v_1 = Implementation1v1API(client)

    def graphql_query(self, query: str, variables: dict[str, Any] | None = None) -> GraphQLList:
        """Execute a GraphQl query against the OmniMultiC data model.

        Args:
            query (str): The GraphQL query to issue.
            variables (dict[str, Any] | None): An optional dict of variables to pass to the query.
        """
        data_model_id = dm.DataModelId("pygen-models", "OmniMultiC", "1")
        result = self._client.data_modeling.graphql.query(data_model_id, query, variables)
        return GraphQLQueryResponse(data_model_id).parse(result)


class OmniMultiClient:
    """
    OmniMultiClient

    Generated with:
        pygen = 0.0.0
        cognite-sdk = 7.74.5
<<<<<<< HEAD
        pydantic = 2.10.6
=======
        pydantic = 2.11.4
>>>>>>> 36e8c5f8

    """

    def __init__(self, config_or_client: CogniteClient | ClientConfig):
        if isinstance(config_or_client, CogniteClient):
            client = config_or_client
        elif isinstance(config_or_client, ClientConfig):
            client = CogniteClient(config_or_client)
        else:
            raise ValueError(f"Expected CogniteClient or ClientConfig, got {type(config_or_client)}")
        # The client name is used for aggregated logging of Pygen Usage
        client.config.client_name = f"CognitePygen:0.0.0:SDK:{client.config.client_name}"

        self.omni_multi_a = OmniMultiAAPIs(client)
        self.omni_multi_b = OmniMultiBAPIs(client)
        self.omni_multi_c = OmniMultiCAPIs(client)

        self._client = client

    def upsert(
        self,
        items: data_classes.DomainModelWrite | Sequence[data_classes.DomainModelWrite],
        replace: bool = False,
        allow_version_increase: bool = False,
    ) -> data_classes.ResourcesWriteResult:
        """Add or update (upsert) items.

        This method will create the nodes, edges, timeseries, files and sequences of the supplied items.

        Args:
            items: One or more instances of the pygen generated data classes.
            replace (bool): How do we behave when a property value exists? Do we replace all matching and
                existing values with the supplied values (true)?
                Or should we merge in new values for properties together with the existing values (false)?
                Note: This setting applies for all nodes or edges specified in the ingestion call.
            allow_version_increase (bool): If set to true, the version of the instance will be increased
                if the instance already exists.
                If you get an error: 'A version conflict caused the ingest to fail', you can set this to true to allow
                the version to increase.
        Returns:
            Created instance(s), i.e., nodes, edges, and time series.

        """
        instances = self._create_instances(items, allow_version_increase)
        result = self._client.data_modeling.instances.apply(
            nodes=instances.nodes,
            edges=instances.edges,
            auto_create_start_nodes=True,
            auto_create_end_nodes=True,
            replace=replace,
        )
        time_series = TimeSeriesList([])
        if instances.time_series:
            time_series = self._client.time_series.upsert(instances.time_series, mode="patch")
        files = FileMetadataList([])
        if instances.files:
            for file in instances.files:
                created, _ = self._client.files.create(file, overwrite=True)
                files.append(created)

        sequences = SequenceList([])
        if instances.sequences:
            sequences = self._client.sequences.upsert(instances.sequences, mode="patch")

        return data_classes.ResourcesWriteResult(result.nodes, result.edges, time_series, files, sequences)

    def _create_instances(
        self,
        items: data_classes.DomainModelWrite | Sequence[data_classes.DomainModelWrite],
        allow_version_increase: bool,
    ) -> data_classes.ResourcesWrite:
        if isinstance(items, data_classes.DomainModelWrite):
            instances = items.to_instances_write(allow_version_increase)
        else:
            instances = data_classes.ResourcesWrite()
            cache: set[tuple[str, str]] = set()
            for item in items:
                instances.extend(
                    item._to_resources_write(
                        cache,
                        allow_version_increase,
                    )
                )
        return instances

    def delete(
        self,
        external_id: (
            str
            | dm.NodeId
            | data_classes.DomainModelWrite
            | SequenceNotStr[str | dm.NodeId | data_classes.DomainModelWrite]
        ),
        space: str | None = None,
    ) -> dm.InstancesDeleteResult:
        """Delete one or more items.

        If you pass in an item, it will be deleted recursively, i.e., all connected nodes and edges
        will be deleted as well.

        Args:
            external_id: The external id or items(s) to delete. Can also be a list of NodeId(s) or DomainModelWrite(s).
            space: The space where all the item(s) are located.

        Returns:
            The instance(s), i.e., nodes and edges which has been deleted. Empty list if nothing was deleted.

        Examples:

            Delete item by id:

                >>> from omni_multi import OmniMultiClient
                >>> client = OmniMultiClient()
                >>> client.delete("my_node_external_id")
        """
        if space is None and (
            isinstance(external_id, str)
            or (isinstance(external_id, Sequence) and any(isinstance(item, str) for item in external_id))
        ):
            raise ValueError("Expected space to be set when deleting by external_id")
        if isinstance(external_id, str):
            return self._client.data_modeling.instances.delete(nodes=(space, external_id))  # type: ignore[arg-type]
        elif isinstance(external_id, dm.NodeId):
            return self._client.data_modeling.instances.delete(nodes=external_id)
        elif isinstance(external_id, data_classes.DomainModelWrite):
            resources = self._create_instances(external_id, False)
            return self._client.data_modeling.instances.delete(
                nodes=resources.nodes.as_ids(),
                edges=resources.edges.as_ids(),
            )
        elif isinstance(external_id, Sequence):
            node_ids: list[dm.NodeId] = []
            edge_ids: list[dm.EdgeId] = []
            for item in external_id:
                if isinstance(item, str):
                    node_ids.append(dm.NodeId(space, item))  # type: ignore[arg-type]
                elif isinstance(item, dm.NodeId):
                    node_ids.append(item)
                elif isinstance(item, data_classes.DomainModelWrite):
                    resources = self._create_instances(item, False)
                    node_ids.extend(resources.nodes.as_ids())
                    edge_ids.extend(resources.edges.as_ids())
                else:
                    raise ValueError(
                        f"Expected str, NodeId, or DomainModelWrite, Sequence of these types. Got {type(external_id)}"
                    )
            return self._client.data_modeling.instances.delete(nodes=node_ids, edges=edge_ids)
        else:
            raise ValueError(
                f"Expected str, NodeId, or DomainModelWrite, Sequence of these types. Got {type(external_id)}"
            )

    @classmethod
    def azure_project(
        cls, tenant_id: str, client_id: str, client_secret: str, cdf_cluster: str, project: str
    ) -> OmniMultiClient:
        credentials = OAuthClientCredentials.default_for_azure_ad(tenant_id, client_id, client_secret, cdf_cluster)
        config = ClientConfig.default(project, cdf_cluster, credentials)

        return cls(config)

    @classmethod
    def from_toml(cls, file_path: Path | str, section: str | None = "cognite") -> OmniMultiClient:
        import toml

        toml_content = toml.load(file_path)
        if section is not None:
            try:
                toml_content = toml_content[section]
            except KeyError as e:
                raise ValueError(f"Could not find section '{section}' in {file_path}") from e

        return cls.azure_project(**toml_content)<|MERGE_RESOLUTION|>--- conflicted
+++ resolved
@@ -121,11 +121,7 @@
     Generated with:
         pygen = 0.0.0
         cognite-sdk = 7.74.5
-<<<<<<< HEAD
-        pydantic = 2.10.6
-=======
         pydantic = 2.11.4
->>>>>>> 36e8c5f8
 
     """
 
