from __future__ import annotations

import warnings
from pathlib import Path
from typing import Any, Sequence

from cognite.client import ClientConfig, CogniteClient, data_modeling as dm
from cognite.client.data_classes import TimeSeriesList, FileMetadataList, SequenceList
from cognite.client.credentials import OAuthClientCredentials

from omni_multi._api import (
    Implementation1v1API,
    Implementation1v2API,
    MainInterfaceAPI,
    SubInterfaceAPI,
)
from omni_multi._api._core import SequenceNotStr, GraphQLQueryResponse
from omni_multi.data_classes._core import GraphQLList
from omni_multi import data_classes


class OmniMultiAAPIs:
    """
    OmniMultiAAPIs

    Data Model:
        space: pygen-models
        externalId: OmniMultiA
        version: 1

    """

    def __init__(self, client: CogniteClient):
        self._client = client

        self.main_interface = MainInterfaceAPI(client)
        self.sub_interface = SubInterfaceAPI(client)

    def graphql_query(self, query: str, variables: dict[str, Any] | None = None) -> GraphQLList:
        """Execute a GraphQl query against the OmniMultiA data model.

        Args:
            query (str): The GraphQL query to issue.
            variables (dict[str, Any] | None): An optional dict of variables to pass to the query.
        """
        data_model_id = dm.DataModelId("pygen-models", "OmniMultiA", "1")
        result = self._client.data_modeling.graphql.query(data_model_id, query, variables)
        return GraphQLQueryResponse(data_model_id).parse(result)


class OmniMultiBAPIs:
    """
    OmniMultiBAPIs

    Data Model:
        space: pygen-models
        externalId: OmniMultiB
        version: 1

    """

    def __init__(self, client: CogniteClient):
        self._client = client

        self.implementation_1_v_2 = Implementation1v2API(client)
        self.main_interface = MainInterfaceAPI(client)
        self.sub_interface = SubInterfaceAPI(client)

    def graphql_query(self, query: str, variables: dict[str, Any] | None = None) -> GraphQLList:
        """Execute a GraphQl query against the OmniMultiB data model.

        Args:
            query (str): The GraphQL query to issue.
            variables (dict[str, Any] | None): An optional dict of variables to pass to the query.
        """
        data_model_id = dm.DataModelId("pygen-models", "OmniMultiB", "1")
        result = self._client.data_modeling.graphql.query(data_model_id, query, variables)
        return GraphQLQueryResponse(data_model_id).parse(result)


class OmniMultiCAPIs:
    """
    OmniMultiCAPIs

    Data Model:
        space: pygen-models
        externalId: OmniMultiC
        version: 1

    """

    def __init__(self, client: CogniteClient):
        self._client = client

        self.implementation_1_v_1 = Implementation1v1API(client)

    def graphql_query(self, query: str, variables: dict[str, Any] | None = None) -> GraphQLList:
        """Execute a GraphQl query against the OmniMultiC data model.

        Args:
            query (str): The GraphQL query to issue.
            variables (dict[str, Any] | None): An optional dict of variables to pass to the query.
        """
        data_model_id = dm.DataModelId("pygen-models", "OmniMultiC", "1")
        result = self._client.data_modeling.graphql.query(data_model_id, query, variables)
        return GraphQLQueryResponse(data_model_id).parse(result)


class OmniMultiClient:
    """
    OmniMultiClient

    Generated with:
<<<<<<< HEAD
        pygen = 0.99.49
        cognite-sdk = 7.64.12
=======
        pygen = 0.99.50
        cognite-sdk = 7.66.0
>>>>>>> 0c4368ea
        pydantic = 2.9.2

    """

    def __init__(self, config_or_client: CogniteClient | ClientConfig):
        if isinstance(config_or_client, CogniteClient):
            client = config_or_client
        elif isinstance(config_or_client, ClientConfig):
            client = CogniteClient(config_or_client)
        else:
            raise ValueError(f"Expected CogniteClient or ClientConfig, got {type(config_or_client)}")
        # The client name is used for aggregated logging of Pygen Usage
<<<<<<< HEAD
        client.config.client_name = "CognitePygen:0.99.49"
=======
        client.config.client_name = "CognitePygen:0.99.50"
>>>>>>> 0c4368ea

        self.omni_multi_a = OmniMultiAAPIs(client)
        self.omni_multi_b = OmniMultiBAPIs(client)
        self.omni_multi_c = OmniMultiCAPIs(client)

        self._client = client

    def upsert(
        self,
        items: data_classes.DomainModelWrite | Sequence[data_classes.DomainModelWrite],
        replace: bool = False,
        write_none: bool = False,
        allow_version_increase: bool = False,
    ) -> data_classes.ResourcesWriteResult:
        """Add or update (upsert) items.

        This method will create the nodes, edges, timeseries, files and sequences of the supplied items.

        Args:
            items: One or more instances of the pygen generated data classes.
            replace (bool): How do we behave when a property value exists? Do we replace all matching and existing values with the supplied values (true)?
                Or should we merge in new values for properties together with the existing values (false)? Note: This setting applies for all nodes or edges specified in the ingestion call.
            write_none (bool): This method will, by default, skip properties that are set to None. However, if you want to set properties to None,
                you can set this parameter to True. Note this only applies to properties that are nullable.
            allow_version_increase (bool): If set to true, the version of the instance will be increased if the instance already exists.
                If you get an error: 'A version conflict caused the ingest to fail', you can set this to true to allow
                the version to increase.
        Returns:
            Created instance(s), i.e., nodes, edges, and time series.

        """
        instances = self._create_instances(items, write_none, allow_version_increase)
        result = self._client.data_modeling.instances.apply(
            nodes=instances.nodes,
            edges=instances.edges,
            auto_create_start_nodes=True,
            auto_create_end_nodes=True,
            replace=replace,
        )
        time_series = TimeSeriesList([])
        if instances.time_series:
            time_series = self._client.time_series.upsert(instances.time_series, mode="patch")
        files = FileMetadataList([])
        if instances.files:
            for file in instances.files:
                created, _ = self._client.files.create(file, overwrite=True)
                files.append(created)

        sequences = SequenceList([])
        if instances.sequences:
            sequences = self._client.sequences.upsert(instances.sequences, mode="patch")

        return data_classes.ResourcesWriteResult(result.nodes, result.edges, time_series, files, sequences)

    def _create_instances(
        self,
        items: data_classes.DomainModelWrite | Sequence[data_classes.DomainModelWrite],
        write_none: bool,
        allow_version_increase: bool,
    ) -> data_classes.ResourcesWrite:
        if isinstance(items, data_classes.DomainModelWrite):
            instances = items.to_instances_write(write_none, allow_version_increase)
        else:
            instances = data_classes.ResourcesWrite()
            cache: set[tuple[str, str]] = set()
            for item in items:
                instances.extend(
                    item._to_instances_write(
                        cache,
                        write_none,
                        allow_version_increase,
                    )
                )
        return instances

    def apply(
        self,
        items: data_classes.DomainModelWrite | Sequence[data_classes.DomainModelWrite],
        replace: bool = False,
        write_none: bool = False,
    ) -> data_classes.ResourcesWriteResult:
        """[DEPRECATED] Add or update (upsert) items.

        Args:
            items: One or more instances of the pygen generated data classes.
            replace (bool): How do we behave when a property value exists? Do we replace all matching and existing values with the supplied values (true)?
                Or should we merge in new values for properties together with the existing values (false)? Note: This setting applies for all nodes or edges specified in the ingestion call.
            write_none (bool): This method will, by default, skip properties that are set to None. However, if you want to set properties to None,
                you can set this parameter to True. Note this only applies to properties that are nullable.
        Returns:
            Created instance(s), i.e., nodes, edges, and time series.

        """
        warnings.warn(
            "The .apply method is deprecated and will be removed in v1.0. "
            "Please use the .upsert method on the instead."
            "The motivation is that .upsert is a more descriptive name for the operation.",
            UserWarning,
            stacklevel=2,
        )
        return self.upsert(items, replace, write_none)

    def delete(
        self,
        external_id: (
            str
            | dm.NodeId
            | data_classes.DomainModelWrite
            | SequenceNotStr[str | dm.NodeId | data_classes.DomainModelWrite]
        ),
        space: str | None = None,
    ) -> dm.InstancesDeleteResult:
        """Delete one or more items.

        If you pass in an item, it will be deleted recursively, i.e., all connected nodes and edges
        will be deleted as well.

        Args:
            external_id: The external id or items(s) to delete. Can also be a list of NodeId(s) or DomainModelWrite(s).
            space: The space where all the item(s) are located.

        Returns:
            The instance(s), i.e., nodes and edges which has been deleted. Empty list if nothing was deleted.

        Examples:

            Delete item by id:

                >>> from omni_multi import OmniMultiClient
                >>> client = OmniMultiClient()
                >>> client.delete("my_node_external_id")
        """
        if space is None and (
            isinstance(external_id, str)
            or (isinstance(external_id, Sequence) and any(isinstance(item, str) for item in external_id))
        ):
            raise ValueError("Expected space to be set when deleting by external_id")
        if isinstance(external_id, str):
            return self._client.data_modeling.instances.delete(nodes=(space, external_id))  # type: ignore[arg-type]
        elif isinstance(external_id, dm.NodeId):
            return self._client.data_modeling.instances.delete(nodes=external_id)
        elif isinstance(external_id, data_classes.DomainModelWrite):
            resources = self._create_instances(external_id, False, False)
            return self._client.data_modeling.instances.delete(
                nodes=resources.nodes.as_ids(),
                edges=resources.edges.as_ids(),
            )
        elif isinstance(external_id, Sequence):
            node_ids: list[dm.NodeId] = []
            edge_ids: list[dm.EdgeId] = []
            for item in external_id:
                if isinstance(item, str):
                    node_ids.append(dm.NodeId(space, item))  # type: ignore[arg-type]
                elif isinstance(item, dm.NodeId):
                    node_ids.append(item)
                elif isinstance(item, data_classes.DomainModelWrite):
                    resources = self._create_instances(item, False, False)
                    node_ids.extend(resources.nodes.as_ids())
                    edge_ids.extend(resources.edges.as_ids())
                else:
                    raise ValueError(
                        f"Expected str, NodeId, or DomainModelWrite, Sequence of these types. Got {type(external_id)}"
                    )
            return self._client.data_modeling.instances.delete(nodes=node_ids, edges=edge_ids)
        else:
            raise ValueError(
                f"Expected str, NodeId, or DomainModelWrite, Sequence of these types. Got {type(external_id)}"
            )

    @classmethod
    def azure_project(
        cls, tenant_id: str, client_id: str, client_secret: str, cdf_cluster: str, project: str
    ) -> OmniMultiClient:
        credentials = OAuthClientCredentials.default_for_azure_ad(tenant_id, client_id, client_secret, cdf_cluster)
        config = ClientConfig.default(project, cdf_cluster, credentials)

        return cls(config)

    @classmethod
    def from_toml(cls, file_path: Path | str, section: str | None = "cognite") -> OmniMultiClient:
        import toml

        toml_content = toml.load(file_path)
        if section is not None:
            try:
                toml_content = toml_content[section]
            except KeyError as e:
                raise ValueError(f"Could not find section '{section}' in {file_path}") from e

        return cls.azure_project(**toml_content)<|MERGE_RESOLUTION|>--- conflicted
+++ resolved
@@ -111,13 +111,8 @@
     OmniMultiClient
 
     Generated with:
-<<<<<<< HEAD
-        pygen = 0.99.49
-        cognite-sdk = 7.64.12
-=======
         pygen = 0.99.50
         cognite-sdk = 7.66.0
->>>>>>> 0c4368ea
         pydantic = 2.9.2
 
     """
@@ -130,11 +125,7 @@
         else:
             raise ValueError(f"Expected CogniteClient or ClientConfig, got {type(config_or_client)}")
         # The client name is used for aggregated logging of Pygen Usage
-<<<<<<< HEAD
-        client.config.client_name = "CognitePygen:0.99.49"
-=======
         client.config.client_name = "CognitePygen:0.99.50"
->>>>>>> 0c4368ea
 
         self.omni_multi_a = OmniMultiAAPIs(client)
         self.omni_multi_b = OmniMultiBAPIs(client)
