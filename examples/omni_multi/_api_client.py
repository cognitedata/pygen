from __future__ import annotations

import warnings
from pathlib import Path
from typing import Any, Sequence

from cognite.client import ClientConfig, CogniteClient, data_modeling as dm
from cognite.client.data_classes import TimeSeriesList, FileMetadataList, SequenceList
from cognite.client.credentials import OAuthClientCredentials

from ._api import (
    Implementation1v1API,
    Implementation1v2API,
    MainInterfaceAPI,
    SubInterfaceAPI,
)
from ._api._core import SequenceNotStr, GraphQLQueryResponse
from .data_classes._core import GraphQLList
from . import data_classes


class OmniMultiAAPIs:
    """
    OmniMultiAAPIs

    Data Model:
        space: pygen-models
        externalId: OmniMultiA
        version: 1

    """

    def __init__(self, client: CogniteClient):
        self._client = client

        self.main_interface = MainInterfaceAPI(client)
        self.sub_interface = SubInterfaceAPI(client)

    def graphql_query(self, query: str, variables: dict[str, Any] | None = None) -> GraphQLList:
        """Execute a GraphQl query against the OmniMultiA data model.

        Args:
            query (str): The GraphQL query to issue.
            variables (dict[str, Any] | None): An optional dict of variables to pass to the query.
        """
        data_model_id = dm.DataModelId("pygen-models", "OmniMultiA", "1")
        result = self._client.data_modeling.graphql.query(data_model_id, query, variables)
        return GraphQLQueryResponse(data_model_id).parse(result)


class OmniMultiBAPIs:
    """
    OmniMultiBAPIs

    Data Model:
        space: pygen-models
        externalId: OmniMultiB
        version: 1

    """

    def __init__(self, client: CogniteClient):
        self._client = client

        self.implementation_1_v_2 = Implementation1v2API(client)
        self.main_interface = MainInterfaceAPI(client)
        self.sub_interface = SubInterfaceAPI(client)

    def graphql_query(self, query: str, variables: dict[str, Any] | None = None) -> GraphQLList:
        """Execute a GraphQl query against the OmniMultiB data model.

        Args:
            query (str): The GraphQL query to issue.
            variables (dict[str, Any] | None): An optional dict of variables to pass to the query.
        """
        data_model_id = dm.DataModelId("pygen-models", "OmniMultiB", "1")
        result = self._client.data_modeling.graphql.query(data_model_id, query, variables)
        return GraphQLQueryResponse(data_model_id).parse(result)


class OmniMultiCAPIs:
    """
    OmniMultiCAPIs

    Data Model:
        space: pygen-models
        externalId: OmniMultiC
        version: 1

    """

    def __init__(self, client: CogniteClient):
        self._client = client

        self.implementation_1_v_1 = Implementation1v1API(client)

    def graphql_query(self, query: str, variables: dict[str, Any] | None = None) -> GraphQLList:
        """Execute a GraphQl query against the OmniMultiC data model.

        Args:
            query (str): The GraphQL query to issue.
            variables (dict[str, Any] | None): An optional dict of variables to pass to the query.
        """
        data_model_id = dm.DataModelId("pygen-models", "OmniMultiC", "1")
        result = self._client.data_modeling.graphql.query(data_model_id, query, variables)
        return GraphQLQueryResponse(data_model_id).parse(result)


class OmniMultiClient:
    """
    OmniMultiClient

    Generated with:
<<<<<<< HEAD
        pygen = 0.99.36
=======
        pygen = 0.99.38
>>>>>>> 33c77862
        cognite-sdk = 7.63.3
        pydantic = 2.9.2

    """

    def __init__(self, config_or_client: CogniteClient | ClientConfig):
        if isinstance(config_or_client, CogniteClient):
            client = config_or_client
        elif isinstance(config_or_client, ClientConfig):
            client = CogniteClient(config_or_client)
        else:
            raise ValueError(f"Expected CogniteClient or ClientConfig, got {type(config_or_client)}")
        # The client name is used for aggregated logging of Pygen Usage
        client.config.client_name = "CognitePygen:0.99.38"

        self.omni_multi_a = OmniMultiAAPIs(client)
        self.omni_multi_b = OmniMultiBAPIs(client)
        self.omni_multi_c = OmniMultiCAPIs(client)

        self._client = client

    def upsert(
        self,
        items: data_classes.DomainModelWrite | Sequence[data_classes.DomainModelWrite],
        replace: bool = False,
        write_none: bool = False,
        allow_version_increase: bool = False,
    ) -> data_classes.ResourcesWriteResult:
        """Add or update (upsert) items.

        This method will create the nodes, edges, timeseries, files and sequences of the supplied items.

        Args:
            items: One or more instances of the pygen generated data classes.
            replace (bool): How do we behave when a property value exists? Do we replace all matching and existing values with the supplied values (true)?
                Or should we merge in new values for properties together with the existing values (false)? Note: This setting applies for all nodes or edges specified in the ingestion call.
            write_none (bool): This method will, by default, skip properties that are set to None. However, if you want to set properties to None,
                you can set this parameter to True. Note this only applies to properties that are nullable.
            allow_version_increase (bool): If set to true, the version of the instance will be increased if the instance already exists.
                If you get an error: 'A version conflict caused the ingest to fail', you can set this to true to allow
                the version to increase.
        Returns:
            Created instance(s), i.e., nodes, edges, and time series.

        """
        instances = self._create_instances(items, write_none, allow_version_increase)
        result = self._client.data_modeling.instances.apply(
            nodes=instances.nodes,
            edges=instances.edges,
            auto_create_start_nodes=True,
            auto_create_end_nodes=True,
            replace=replace,
        )
        time_series = TimeSeriesList([])
        if instances.time_series:
            time_series = self._client.time_series.upsert(instances.time_series, mode="patch")
        files = FileMetadataList([])
        if instances.files:
            for file in instances.files:
                created, _ = self._client.files.create(file, overwrite=True)
                files.append(created)

        sequences = SequenceList([])
        if instances.sequences:
            sequences = self._client.sequences.upsert(instances.sequences, mode="patch")

        return data_classes.ResourcesWriteResult(result.nodes, result.edges, time_series, files, sequences)

    def _create_instances(
        self,
        items: data_classes.DomainModelWrite | Sequence[data_classes.DomainModelWrite],
        write_none: bool,
        allow_version_increase: bool,
    ) -> data_classes.ResourcesWrite:
        if isinstance(items, data_classes.DomainModelWrite):
            instances = items.to_instances_write(write_none, allow_version_increase)
        else:
            instances = data_classes.ResourcesWrite()
            cache: set[tuple[str, str]] = set()
            for item in items:
                instances.extend(
                    item._to_instances_write(
                        cache,
                        write_none,
                        allow_version_increase,
                    )
                )
        return instances

    def apply(
        self,
        items: data_classes.DomainModelWrite | Sequence[data_classes.DomainModelWrite],
        replace: bool = False,
        write_none: bool = False,
    ) -> data_classes.ResourcesWriteResult:
        """[DEPRECATED] Add or update (upsert) items.

        Args:
            items: One or more instances of the pygen generated data classes.
            replace (bool): How do we behave when a property value exists? Do we replace all matching and existing values with the supplied values (true)?
                Or should we merge in new values for properties together with the existing values (false)? Note: This setting applies for all nodes or edges specified in the ingestion call.
            write_none (bool): This method will, by default, skip properties that are set to None. However, if you want to set properties to None,
                you can set this parameter to True. Note this only applies to properties that are nullable.
        Returns:
            Created instance(s), i.e., nodes, edges, and time series.

        """
        warnings.warn(
            "The .apply method is deprecated and will be removed in v1.0. "
            "Please use the .upsert method on the instead."
            "The motivation is that .upsert is a more descriptive name for the operation.",
            UserWarning,
            stacklevel=2,
        )
        return self.upsert(items, replace, write_none)

    def delete(
        self,
        external_id: (
            str
            | dm.NodeId
            | data_classes.DomainModelWrite
            | SequenceNotStr[str | dm.NodeId | data_classes.DomainModelWrite]
        ),
        space: str | None = None,
    ) -> dm.InstancesDeleteResult:
        """Delete one or more items.

        If you pass in an item, it will be deleted recursively, i.e., all connected nodes and edges
        will be deleted as well.

        Args:
            external_id: The external id or items(s) to delete. Can also be a list of NodeId(s) or DomainModelWrite(s).
            space: The space where all the item(s) are located.

        Returns:
            The instance(s), i.e., nodes and edges which has been deleted. Empty list if nothing was deleted.

        Examples:

            Delete item by id:

                >>> from omni_multi import OmniMultiClient
                >>> client = OmniMultiClient()
                >>> client.delete("my_node_external_id")
        """
        if space is None and (
            isinstance(external_id, str)
            or (isinstance(external_id, Sequence) and any(isinstance(item, str) for item in external_id))
        ):
            raise ValueError("Expected space to be set when deleting by external_id")
        if isinstance(external_id, str):
            return self._client.data_modeling.instances.delete(nodes=(space, external_id))  # type: ignore[arg-type]
        elif isinstance(external_id, dm.NodeId):
            return self._client.data_modeling.instances.delete(nodes=external_id)
        elif isinstance(external_id, data_classes.DomainModelWrite):
            resources = self._create_instances(external_id, False, False)
            return self._client.data_modeling.instances.delete(
                nodes=resources.nodes.as_ids(),
                edges=resources.edges.as_ids(),
            )
        elif isinstance(external_id, Sequence):
            node_ids: list[dm.NodeId] = []
            edge_ids: list[dm.EdgeId] = []
            for item in external_id:
                if isinstance(item, str):
                    node_ids.append(dm.NodeId(space, item))  # type: ignore[arg-type]
                elif isinstance(item, dm.NodeId):
                    node_ids.append(item)
                elif isinstance(item, data_classes.DomainModelWrite):
                    resources = self._create_instances(item, False, False)
                    node_ids.extend(resources.nodes.as_ids())
                    edge_ids.extend(resources.edges.as_ids())
                else:
                    raise ValueError(
                        f"Expected str, NodeId, or DomainModelWrite, Sequence of these types. Got {type(external_id)}"
                    )
            return self._client.data_modeling.instances.delete(nodes=node_ids, edges=edge_ids)
        else:
            raise ValueError(
                f"Expected str, NodeId, or DomainModelWrite, Sequence of these types. Got {type(external_id)}"
            )

    @classmethod
    def azure_project(
        cls, tenant_id: str, client_id: str, client_secret: str, cdf_cluster: str, project: str
    ) -> OmniMultiClient:
        credentials = OAuthClientCredentials.default_for_azure_ad(tenant_id, client_id, client_secret, cdf_cluster)
        config = ClientConfig.default(project, cdf_cluster, credentials)

        return cls(config)

    @classmethod
    def from_toml(cls, file_path: Path | str, section: str | None = "cognite") -> OmniMultiClient:
        import toml

        toml_content = toml.load(file_path)
        if section is not None:
            try:
                toml_content = toml_content[section]
            except KeyError as e:
                raise ValueError(f"Could not find section '{section}' in {file_path}") from e

        return cls.azure_project(**toml_content)<|MERGE_RESOLUTION|>--- conflicted
+++ resolved
@@ -111,11 +111,7 @@
     OmniMultiClient
 
     Generated with:
-<<<<<<< HEAD
-        pygen = 0.99.36
-=======
         pygen = 0.99.38
->>>>>>> 33c77862
         cognite-sdk = 7.63.3
         pydantic = 2.9.2
 
