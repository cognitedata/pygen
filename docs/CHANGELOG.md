# Changelog
All notable changes to this project will be documented in this file.

The format is based on [Keep a Changelog](https://keepachangelog.com/en/1.0.0/),
and this project adheres to [Semantic Versioning](https://semver.org/spec/v2.0.0.html).

Changes are grouped as follows
- `Added` for new features.
- `Changed` for changes in existing functionality.
- `Deprecated` for soon-to-be removed features.
- `Improved` for transparent changes, e.g. better performance.
- `Removed` for now removed features.
- `Fixed` for any bug fixes.
- `Security` in case of vulnerabilities.

<<<<<<< HEAD
## [0.17.4] - 20-08-24
### Fixed
* `utils.cdf.CSVLoader` failed for data type `date`.

=======
## [0.17.4] - 22-08-23
### Fixed
* The `.to_pandas()` of generated list resource failed with `KeyError` if there were no items returned. This is now
  fixed.
* The generated SDK for types with `Date`, `DateTime` or one-to-one relationship fails the `.apply()` method with
  `AttributeError`. This is now fixed.
>>>>>>> 6b6f9990

## [0.17.3] - 20-08-23
### Fixed
* The last fix `SolarFarmAPM.clean()` raising `AttributeError` in `CDF notebook`, did not work as intended.
  Instead, the parameter `auto_confirm` must be set to `True` when calling `SolarFarmAPM.clean()` in a `CDF notebook`.

## [0.17.2] - 20-08-23
### Improved
* Allow `DataModel` and `DataModelList` to be passed directly for `generate_sdk_notebook` and `generate_sdk`,
  which is speeds up the generation time with the demo data and data model.

### Fixed
* `SolarFarmAPM.clean()` raising `AttributeError` in `CDF notebook`. This is now fixed.

## [0.17.1] - 19-08-23
### Fixed
* Bug causing `.to_pandas()` to fail with `pydantic` v1. This is now fixed.

## [0.17.0] - 19-08-23
### Added
* Include demo model `SolarFarmAPM` with data in `cognite.pygen.demo` package.

### Documentation
* Updated documentation with `utils` section.
* Updated documentation with `demo` section.

## [0.16.0] - 18-08-23
### Improved
* Made the parameters `top_level_package` and `client_name` optional in `generate_sdk_notebook`. If not provided,
  default values will be created based on the data model external id.

### Added
* Support for specifying multiple data models in the configuration given in `pyproject.toml`.
* Provide `client-secret` in a `.secret.toml` instead as a CLI argument.

### Fixed
* Raising `DataModelNotFound` if the data model is not found when calling the `generate_sdk` and `generate_sdk_notebook`.
* Avoid adding `tmp/pygen` to path more than once when calling `generate_sdk_notebook`.

## [0.15.3] - 15-08-23
### Fixed

* Bug for pluralization of capitalized snake words, example, `APM_Activity` got pluralized as `activitys` instead
  of `apm_activities`. This is now fixed.

## [0.15.2] - 14-08-23
### Fixed

* When using an Apply type from the generated SDKs, recursive relationships caused an infinite loop. This is now fixed.
* Use correct input types in the generated SDK `InstancesApply` class.

## [0.15.1] - 14-08-23
### Fixed

* Bug causing `cognite.pygen.load_cognite_client_from_toml` to fail for `section = None`. This is now fixed.

## [0.15.0] - 13-08-23
### Added

* Support for formatting the generated SDK with `black`. This is available through the `format_code` parameter
  in `cognite.pygen.generate_sdk` and `cognite.pygen.generate_sdk_notebook` functions.
* Added section in the documentation with `Installation Options`.
* Added section in the documentation with `API` documentation.

### Removed

* `get_cognite_client` this is now obsolete as the factory methods `CogniteClientdefault_oauth_client_credentials`
  does the same.
* `InstancesApply` in the generated SDK `data_classes._core.py`. This is now available in the `cognite-sdk`.

## [0.14.0] - 13-08-23
### Added

* Support for generating an SDK for multiple data models `generate_sdk_notebook`.
* `generate_sdk_notebook` now returns the generated SDK client readily instantiated.
* Allow the generated SDK client to be instantiated with a `CogniteClient` instance.
* When loading a generated SDK from `toml` or using `get_cognite_client_from_toml` you can now specify the section
  to load from.
* `overwrite` parameter to `generate_sdk_notebook` and `generate_sdk` to allow overwriting the existing generated SDK
  if it already exists.

### Removed

* `generate_multimodel_sdk` is removed as it is functionality has been included in `generate_sdk`.

## [0.13.0] - 29-07-23
### Added

* Support for `pydantic` v1 to support using `pygen` with `pyodide`.

### Fixed

* Bug when having a field of type date with name `date` causing `datetime.date` to be excluded by linters. This is now fixed.

## [0.12.3] - 16-07-23
### Fixed

* Types with only edges of one to many caused a `CogniteAPIError` when trying to write. This is now fixed.
* Types with multiple fields of the same type caused duplicated imports in the generated data classes. Thi is now fixed.

## [0.12.2] - 15-07-23
### Fixed

* Marked `model_config` in `DomainModelApply` as class variable.

## [0.12.1] - 14-07-23
### Fixed

* Getting the unique views fails if a property is `SingleHopConnectionDefinition`. This is now fixed.

## [0.12.0] - 14-07-23
### Added

* Support for generating a client from multiple data models. This is currently an experimental feature and only exposed
  through `cognite.pygen.generate_multimodel_sdk` and not available through the CLI.

## [0.11.7] - 14-07-23
### Fixed

* Replace all relative imports with absolute imports as this was causing comparison issues in the generated code.

## [0.11.6] - 13-07-23
### Fixed

* Bug causing camelCase fields to be incorrectly converted to PascalCase. This is now fixed.
* Order of type hints in write classes with one to many edges. Pydantic requires the str option to be last. This is now fixed.
* `pydantic` requires the `Optional` to be imported, even if it is not used. This is now fixed.

## [0.11.5] - 11-07-23
### Fixed

* The variable `output_dir` was ignored if present in `pyproject.toml` this is now fixed.

### Added

* `pygen` version is now printed when running `pygen --version`.

## [0.11.4] - 06-07-23
### Fixed

* Missing `from pydantic import Field` occurring in the generated SDK. This is now fixed.

## [0.11.3] - 06-07-23
### Changed

* Upgraded `pydantic` to `v2.0`.
* Removed the `CircularModel` from the generated SDK. This was a workaround to avoid infinite recursion
  when getting a string representation of a model. This is replaced by `repr=False` on fields that are
  recursive.

## [0.11.2] - 04-07-23
### Fixed

* Exposing the function `generate_sdk` in the `pygen` package. This is now fixed.

## [0.11.1] - 04-07-23
### Fixed

* The optional `CLI` version was used in the presence of a `pyproject.toml` file, and not a `pyproject.toml` with
  a `[tool.pygen]` section. This is now fixed.

## [0.11.0] - 02-07-23
### Added

* Support for views with data in multiple containers in different spaces.
* Support for loading cli defaults from `pyproject.toml`.
* Support for generating SDK on the fly in a `jupyter notebook`.

### Improved

* Refactoring of the code generator ensuring consistency in field, class, and attribute names.

### Fixed

* Edge fields with camel cased a `AttributeError` in the generated code. This is now fixed.

## [0.10.6] - 30-06-23

### Fixed

* The paths for the generated SDK and client were not correctly set. This is now fixed. This caused a `ModuleNotFoundError`
  when trying to import from the generated SDK.

## [0.10.5] - 30-06-23

### Fixed

* The `.apply()` method failed to update nested nodes. This is now fixed. This was caused by the last fix in 0.10.4,
  where there was an issue with relative vs absolute imports. As a result `--top-level-package` has been introduced
  See below.

### Changed

* The argument `---sdk-name-snake` is renamed to `--top-level-package` and now is expected to contain the path to
  the top level package. For example, `--top-level-package movie_sdk.client` will place the generated SDK in the
  `movie_sdk` package and the client in the `movie_sdk.client` package. Earlier the `.client` was automatically
  appended to the `---sdk-name-snake` argument.
* The argument `--client-name-pascal` is renamed to `--client-name` and the word `Client` is no longer appended to it.

## [0.10.4] - 29-06-23

### Fixed

* Only use relative imports to avoid requiring to be top level package.
* Writing a direct relation. (Earlier direct relation was treated as an edge, which is a bug).
* Types with snake case names caused `flake8` errors are now fixed.
* import `datetime` when one or more fields are of type `timestamp`.

## [0.10.3] - 28-06-23

### Fixed

* Compatible with `cognite-sdk>=6.5`

## [0.10.2] - 26-06-23

### Fixed

* Bug when trying to write an edge set to `None` in an Apply class. It caused a `TypeError` to be raised. Now, an edge
  set to `None` is ignored.

## [0.10.1] - 26-06-23

### Fixed

* Workaround for missing `inline_views` in `data_modeling.data_models.retrieve` in `cognite-sdk`.

## [0.10.0] - 26-06-23

A complete rewrite of the package. It is now DMS based instead of graphql schema.

### Improved
* `pygen` is now a generator package, meaning you generate code with it, but do not neet to have `pygen`
  as a dependency in your project.
* The CLI now depends on connection to CDF to download data models.
* `pygen` is now built on top of `cognit-sdk` and thus do not have its own custom implementation of `data modeling`
  client.

**Caveat** Not a single line of code from the previous version is used in this version. Thus, no of the own functionality is
  available in this version. This is a complete rewrite.

## [0.9.1] - 09-06-23

### Fixed

* Allow properties to be optional in dms API.

## [0.9.0] - 22-05-23

### Changed

* Package name from `cognite-gql-pygen` to `pygen`.
* Moved `dm_client` into the main `pygen` package.
* CLI command going from `dm` to `pygen` for consistency.

## [0.8.0] - 14-05-23

### Improved

* Split dependencies into required and optional.
* Removed all unused dependencies.
* Updated documentation to reflect non-CLI usage.

## [0.7.0] - 13-05-23

### Fix
* Less strict versioning of other packages to support usage in streamlit pyodide runtime.

## [0.6.0] - 13-05-23

### Fix
* Less strict `packaging` versioning (>=21) to support usage in streamlit pyodide runtime.

## [0.5.0] - 10-05-23

### Added
* Testing Client

### Fix
* Issue when the output folder is not relative to the current working directory.


## [0.4.5] - 10-05-23

### Fixed
* Support for nested types
* Typo for `Int` built-in type, was incorrecly `Integer`

### Improved

* Items that are references are now showing this in __repr__ and __str__.

## [0.4.4] - 09-05-23

### Added
* Added compatibility with cognite-sdk 6.x.x


## [0.4.3] - 05-05-23
### Fixed
* Set the license of the package in poetry build.


## [0.4.2] - 05-05-23
### Added
* Support for basic built-in types for the parser (`bool`, `int`, `float`, with `str` from before)


## [0.4.1] - 03-05-23
### Added
* Support for adding relationships via `.connect`

### Changed
* Optmised use of cache internally.


## [0.4.0] - 26-04-23
### Added
* Support for `pip install -e` for local development.

### Changed
* In the CLI, all commands are not under one `dm` tool.

### Removed
* All bash scripts have been removed (under `dm_clinents/bin`).
* CLI tool `dm_clients` was removed (functions moved to `dm`).

### Fixed
* Added a lock around usages of non-thread-safe cache.


## [0.3.0] - 24-04-23
### Fixed
* In the CLI, `dm topython` the argument `name` is now a option instead of a positional argument. This matched the
  documentation in the README.

### Changed
* Renamed `DomainModelAPI.create` to `DomainModelAPI.apply`, to reflect the usage of the underlying endpoint.


## [0.2.1] - 24-04-23
### Fixed
* Fixed a problem with reading annotations caused by reverse ordering of dataclasses (forward refs).


## [0.2.0] - 19-04-23
### Added
* Support for converting from `.graphql` to `pydantic`. This means you can now write your types in a `.graphql` file
  and automatically generate the `pytandic` counterpart.
* CLI for doing the conversion between GraphQL and `pydantic`. The following two commands
  * `dm togql` converts a pydantic schema to `.graphql` and creates the `client.py` which is the SDK to interact
    with the data model through Python.
  * `dm topython` converts a `.graphql` to `pytandic` classes. This command also creates the `client.py`, i.e., the
    SDK to interact with the data model through Pytho
* Documentation of motivation and usage of package.

### Changed
* CLI command going from `gqlpygen` to `pygen`. This is for ease of use.


## [0.1.4]
Changed configuration / settings from a static `config.yaml` to dynaconf and `settings.toml`.

## [0.1.3]
Changed package name from `fdm` to `dm_clients`.
## [0.1.2]
Added support for `Timestamp` and `JSONObject` types.

## [0.1.1]
Added `dm_clients` package.

## [0.1.0]
Initial commit.<|MERGE_RESOLUTION|>--- conflicted
+++ resolved
@@ -13,19 +13,17 @@
 - `Fixed` for any bug fixes.
 - `Security` in case of vulnerabilities.
 
-<<<<<<< HEAD
-## [0.17.4] - 20-08-24
+## [0.17.5] - 20-08-24
 ### Fixed
 * `utils.cdf.CSVLoader` failed for data type `date`.
 
-=======
+
 ## [0.17.4] - 22-08-23
 ### Fixed
 * The `.to_pandas()` of generated list resource failed with `KeyError` if there were no items returned. This is now
   fixed.
 * The generated SDK for types with `Date`, `DateTime` or one-to-one relationship fails the `.apply()` method with
   `AttributeError`. This is now fixed.
->>>>>>> 6b6f9990
 
 ## [0.17.3] - 20-08-23
 ### Fixed
