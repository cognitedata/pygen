--- conflicted
+++ resolved
@@ -1,5 +1 @@
-<<<<<<< HEAD
-__version__ = "0.4.5"
-=======
-__version__ = "0.5.0"
->>>>>>> a0cc342c
+__version__ = "0.5.1"