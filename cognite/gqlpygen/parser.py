from __future__ import annotations

import graphql

from cognite.dm_clients.misc import to_pascal
from cognite.gqlpygen.data_classes import DomainModel, DomainModels, Field

GRAPHQL_TO_PYTHON_TYPE_MAP = {
    "String": "str",
<<<<<<< HEAD
    "Int": "int",
    "Float": "float",
    "Boolean": "bool",
    "ID": "str",
=======
    "Float": "float",
    "Integer": "int",
    "Boolean": "bool",
>>>>>>> 2c5e56a0
}


def parse_graphql(schema_raw: str) -> DomainModels:
    schema = graphql.parse(schema_raw)

    domain_models = []
    for definition in schema.to_dict()["definitions"]:
        fields = [_parse_field(field) for field in definition["fields"]]
        domain_models.append(DomainModel(to_pascal(definition["name"]["value"]), fields))
    return DomainModels(domain_models)


def _parse_field(field: dict) -> Field:
    field_name = field["name"]["value"]
    is_required = False
    is_list = False
    field_type = field["type"]
    while True:
        if field_type["kind"] == "non_null_type":
            is_required = True
            field_type = field_type["type"]
        elif field_type["kind"] == "list_type":
            is_list = True
            field_type = field_type["type"]
        else:
            break
    is_named_type = field_type["kind"] == "named_type"
    type_name = field_type["name"]["value"]

    return Field(
        name=field_name,
        type=GRAPHQL_TO_PYTHON_TYPE_MAP.get(type_name, type_name),
        is_list=is_list,
        is_required=is_required,
        is_named_type=is_named_type,
    )
<|MERGE_RESOLUTION|>--- conflicted
+++ resolved
@@ -7,16 +7,9 @@
 
 GRAPHQL_TO_PYTHON_TYPE_MAP = {
     "String": "str",
-<<<<<<< HEAD
     "Int": "int",
     "Float": "float",
     "Boolean": "bool",
-    "ID": "str",
-=======
-    "Float": "float",
-    "Integer": "int",
-    "Boolean": "bool",
->>>>>>> 2c5e56a0
 }
 
 
@@ -53,4 +46,4 @@
         is_list=is_list,
         is_required=is_required,
         is_named_type=is_named_type,
-    )
+    )