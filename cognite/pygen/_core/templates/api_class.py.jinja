--- conflicted
+++ resolved
@@ -77,30 +77,7 @@
         self.{{ field.edge_api_attribute }} = {{ field.edge_api_class }}(client){% endfor %}{% for timeseries in data_class.single_timeseries_fields %}
         self.{{ timeseries.edge_api_attribute }} = {{ timeseries.edge_api_class }}API(client, view_id){% endfor %}
 
-<<<<<<< HEAD
 {% include 'api_class_apply_method.py.jinja' %}
-=======
-    def apply(self, {{ data_class.variable }}: {{ data_class.write_name }} | Sequence[{{ data_class.write_name }}], replace: bool = False) -> dm.InstancesApplyResult:
-        if isinstance({{ data_class.variable }}, {{ data_class.write_name }}):
-            instances = {{ data_class.variable }}.to_instances_apply(self._view_by_write_class)
-        else:
-            instances = {{ data_class.write_list_name }}({{ data_class.variable }}).to_instances_apply(self._view_by_write_class)
-        return self._client.data_modeling.instances.apply(
-            nodes=instances.nodes,
-            edges=instances.edges,
-            auto_create_start_nodes=True,
-            auto_create_end_nodes=True,
-            replace=replace,
-        )
-
-    def delete(self, external_id: str | Sequence[str], space="{{ data_class.view_id.space }}") -> dm.InstancesDeleteResult:
-        if isinstance(external_id, str):
-            return self._client.data_modeling.instances.delete(nodes=(space, external_id))
-        else:
-            return self._client.data_modeling.instances.delete(
-                nodes=[(space, id) for id in external_id],
-            )
->>>>>>> aa4190a6
 
 {% include 'api_class_delete_method.py.jinja' %}
 
