from __future__ import annotations

{% if data_class.has_primitive_field_of_type((dm.Timestamp, dm.Date)) %}
import datetime
{% endif %}
import warnings
from collections.abc import Sequence
{% if data_class.has_dependencies %}
from typing import TYPE_CHECKING, Any, ClassVar, Literal,  no_type_check, Optional, Union
{% else %}
from typing import Any, ClassVar, Literal, no_type_check, Optional, Union
{% endif %}
{% if not data_class.use_optional_type %}
{% endif %}

from cognite.client import data_modeling as dm, CogniteClient
{% if data_class.has_primitive_field_of_type(dm.CDFExternalIdReference) %}
from cognite.client.data_classes import (
    {% if data_class.has_primitive_field_of_type(dm.FileReference) %}
    FileMetadata as CogniteFileMetadata,
    FileMetadataWrite as CogniteFileMetadataWrite,
    {% endif %}
    {% if data_class.has_primitive_field_of_type(dm.TimeSeriesReference) %}
    TimeSeries as CogniteTimeSeries,
    TimeSeriesWrite as CogniteTimeSeriesWrite,
    {% endif %}
    {% if data_class.has_primitive_field_of_type(dm.SequenceReference) %}
    Sequence as CogniteSequence,
    SequenceWrite as CogniteSequenceWrite,
    {% endif %}
)
{% endif %}
{% if data_class.use_pydantic_field %}
{{ data_class.import_pydantic_field }}
{% endif %}
from pydantic import field_validator, model_validator

<<<<<<< HEAD
from {{ top_level_package }}.data_classes._core import (
    {% if has_default_instance_space %}
    DEFAULT_INSTANCE_SPACE,
    {% endif %}
    DEFAULT_QUERY_LIMIT,
=======
from {{ top_level_package }}.data_classes._core import ({% if has_default_instance_space %}
    DEFAULT_INSTANCE_SPACE,{% endif %}
    DEFAULT_QUERY_LIMIT,{% if data_class.is_cognite_timeseries %}
    DataPointsAPI,{% endif %}{% if data_class.is_cognite_file %}
    FileContentAPI,{% endif %}
>>>>>>> 0c4368ea
    DataRecord,
    DataRecordGraphQL,
    DataRecordWrite,
    DomainModel,
    DomainModelWrite,
    DomainModelWriteList,
    DomainModelList,
    DomainRelation,
    DomainRelationWrite,
    GraphQLCore,
    ResourcesWrite,
    {% if data_class.has_primitive_field_of_type(dm.CDFExternalIdReference) %}
    FileMetadata,
    FileMetadataWrite,
    FileMetadataGraphQL,
    {% endif %}
    {% if data_class.has_primitive_field_of_type(dm.TimeSeriesReference) %}
    TimeSeries,
    TimeSeriesWrite,
    TimeSeriesGraphQL,
    {% endif %}
    {% if data_class.has_primitive_field_of_type(dm.SequenceReference) %}
    SequenceRead,
    SequenceWrite,
    SequenceGraphQL,
    {% endif %}
    T_DomainModelList,
    as_direct_relation_reference,
    as_instance_dict_id,
    as_node_id,
    as_pygen_node_id,
    are_nodes_equal,
    is_tuple_id,
    select_best_node,
    QueryCore,
    NodeQueryCore,
    StringFilter,
    {% if data_class.has_filtering_fields %}
    {{ data_class.filtering_import }}
    {% endif %}
)
{% if data_class.implements %}
{% for implements in data_class.implements %}
from {{ top_level_package }}.data_classes.{{ implements.file_name }} import {{ implements.read_name }}{% if data_class.is_writable or data_class.is_interface %}, {{ implements.write_name }}{% endif +%}
{% endfor %}
{% endif %}
{% if data_class.has_dependencies_not_self %}
if TYPE_CHECKING:
    {% for dependency_class in data_class.dependencies %}
    {% if dependency_class.file_name != data_class.file_name %}
    from {{ top_level_package }}.data_classes.{{ dependency_class.file_name }} import {{ dependency_class.read_name }}, {{ dependency_class.read_list_name }}, {{ dependency_class.graphql_name }}{% if dependency_class.is_writable or dependency_class.is_interface %}, {{ dependency_class.write_name }}, {{ dependency_class.write_list_name }}{% endif +%}
    {% endif %}
    {% endfor %}
{% endif %}


__all__ = [
    "{{ data_class.read_name }}",
    {% if data_class.is_writable or data_class.is_interface %}
    "{{ data_class.write_name }}",
    "{{ data_class.read_name }}Apply",
    {% endif %}
    "{{ data_class.read_list_name }}",
    {% if data_class.is_writable or data_class.is_interface %}
    "{{ data_class.write_list_name }}",
    "{{ data_class.read_name }}ApplyList",
    {% endif %}
    {% if data_class.has_field_of_type(ft.BasePrimitiveField) %}
    "{{ data_class.field_names }}",
    {% endif %}
    {% if data_class.has_primitive_field_of_type((dm.Text, dm.CDFExternalIdReference)) %}
    "{{ data_class.text_field_names }}",
    {% endif %}
    "{{ data_class.graphql_name }}",
]


{{ data_class.text_field_names }} = Literal["external_id", {{ data_class.text_fields_literals }}]
{{ data_class.field_names }} = Literal["external_id", {{ data_class.fields_literals }}]

{{ data_class.properties_dict_name }} = {{'{'}}
    "external_id": "externalId",
    {% for field in data_class.fields_of_type(ft.BasePrimitiveField) %}
    "{{ field.name }}": "{{ field.prop_name }}",
    {% endfor %}
{{'}'}}


class {{ data_class.graphql_name }}(GraphQLCore{% if data_class.has_any_field_model_prefix %}, protected_namespaces=(){% endif %}):
    """This represents the reading version of {{ data_class.doc_name }}, used
    when data is retrieved from CDF using GraphQL.

    It is used when retrieving data from CDF using GraphQL.

    Args:
        space: The space where the node is located.
        external_id: The external id of the {{ data_class.doc_name }}.
        data_record: The data record of the {{ data_class.doc_name }} node.
        {% for field in data_class %}
        {{ field.name }}: {{ field.argument_documentation }}
        {% endfor %}
    """

    view_id: ClassVar[dm.ViewId] = dm.ViewId("{{ data_class.view_id.space }}", "{{ data_class.view_id.external_id }}", "{{ data_class.view_id.version }}")
    {% for field in data_class %}
    {{ field.name }}: {{ field.as_graphql_type_hint() }}
    {% endfor %}

    @model_validator(mode="before")
    def parse_data_record(cls, values: Any) -> Any:
        if not isinstance(values, dict):
            return values
        if "lastUpdatedTime" in values or "createdTime" in values:
            values["dataRecord"] = DataRecordGraphQL(
                created_time=values.pop("createdTime", None),
                last_updated_time=values.pop("lastUpdatedTime", None),
            )
        return values

    {% if data_class.has_field_of_type(ft.CDFExternalListField) %}
    @field_validator({% for field in data_class.fields_of_type(ft.CDFExternalListField) %}"{{ field.name }}", {% endfor %}mode="before")
    def clean_list(cls, value: Any) -> Any:
        if isinstance(value, list):
            return [v for v in value if v is not None] or None
        return value
    {% endif %}

    {% if data_class.has_field_of_type(ft.BaseConnectionField) %}
    @field_validator({% for field in data_class.fields_of_type(ft.BaseConnectionField) %}"{{ field.name }}", {% endfor %}mode="before")
    def parse_graphql(cls, value: Any) -> Any:
        if not isinstance(value, dict):
            return value
        if "items" in value:
            return value["items"]
        return value
    {% endif %}

    # We do the ignore argument type as we let pydantic handle the type checking
    @no_type_check
    def as_read(self) -> {{ data_class.read_name }}:
        """Convert this GraphQL format of {{ data_class.doc_name }} to the reading format."""
        if self.data_record is None:
            raise ValueError("This object cannot be converted to a read format because it lacks a data record.")
        return {{ data_class.read_name }}(
            space=self.space,
            external_id=self.external_id,
            data_record=DataRecord(
                version=0,
                last_updated_time=self.data_record.last_updated_time,
                created_time=self.data_record.created_time,
            ),
            {% for field in data_class %}
            {{ field.name }}={{ field.as_read_graphql() }},
            {% endfor %}
        )

    {% if data_class.is_writable or data_class.is_interface %}
    # We do the ignore argument type as we let pydantic handle the type checking
    @no_type_check
    def as_write(self) -> {{ data_class.write_name }}:
        """Convert this GraphQL format of {{ data_class.doc_name }} to the writing format."""
        return {{ data_class.write_name }}(
            space=self.space,
            external_id=self.external_id,
            data_record=DataRecordWrite(existing_version=0),
            {% for field in data_class %}
            {% if field.is_write_field %}
            {{ field.name }}={{ field.as_write_graphql() }},
            {% endif %}
            {% endfor %}
        )
    {% endif %}


class {{ data_class.read_name }}({{ data_class.read_base_class }}{% if data_class.has_any_field_model_prefix %}, protected_namespaces=(){% endif %}):
    """This represents the reading version of {{ data_class.doc_name }}.

    It is used to when data is retrieved from CDF.

    Args:
        space: The space where the node is located.
        external_id: The external id of the {{ data_class.doc_name }}.
        data_record: The data record of the {{ data_class.doc_name }} node.
        {% for field in data_class %}
        {{ field.name }}: {{ field.argument_documentation }}
        {% endfor %}
    """

    _view_id: ClassVar[dm.ViewId] = {{ data_class.view_id_str }}

    {% if not data_class.implements %}
    space: str{% if has_default_instance_space %} = DEFAULT_INSTANCE_SPACE{% endif +%}
    {% endif %}
    node_type: Union[dm.DirectRelationReference, None] = {% if data_class.node_type %}dm.DirectRelationReference("{{ data_class.node_type.space }}", "{{ data_class.node_type.external_id }}"){% else %}None{% endif +%}
    {% for field in data_class.read_fields %}
    {{ field.name }}: {{ field.as_read_type_hint() }}
    {% endfor %}

{% if data_class.is_writable or data_class.is_interface %}
    def as_write(self) -> {{ data_class.write_name }}:
        """Convert this read version of {{ data_class.doc_name }} to the writing version."""
        return {{ data_class.write_name }}(
            space=self.space,
            external_id=self.external_id,
            data_record=DataRecordWrite(existing_version=self.data_record.version),
            {% for field in data_class %}
            {% if field.is_write_field %}
            {{ field.name }}={{ field.as_write() }},
            {% endif %}
            {% endfor %}
        )

    def as_apply(self) -> {{ data_class.write_name }}:
        """Convert this read version of {{ data_class.doc_name }} to the writing version."""
        warnings.warn(
            "as_apply is deprecated and will be removed in v1.0. Use as_write instead.",
            UserWarning,
            stacklevel=2,
        )
        return self.as_write(){% if data_class.has_dependencies %}

    @classmethod
    def _update_connections(
        cls,
        instances: dict[dm.NodeId{% if has_default_instance_space %} | str{% endif %}, {{ data_class.read_name }}],  # type: ignore[override]
        nodes_by_id: dict[dm.NodeId{% if has_default_instance_space %} | str{% endif %}, DomainModel],
        edges_by_source_node: dict[dm.NodeId, list[dm.Edge | DomainRelation]],
    ) -> None:
        {% if data_class.has_dependencies_not_self %}
        {% for dependency_class in data_class.dependencies %}
        {% if dependency_class.file_name != data_class.file_name %}
        from .{{ dependency_class.file_name }} import {{ dependency_class.read_name }}
        {% endif %}
        {% endfor %}
        {% endif %}
        {% if data_class.has_edges_or_direct_relations %}
        for instance in instances.values():
            {% for field in data_class.one_to_one_direct_relations_with_source %}
            if isinstance(instance.{{ field.name }}, {% if has_default_instance_space %}(dm.NodeId, str){% else %}dm.NodeId{% endif %}) and ({{ field.name }} := nodes_by_id.get(instance.{{ field.name }})) and isinstance(
                    {{ field.name }}, {{ field.destination_class.read_name }}
            ):
                instance.{{ field.name }} = {{ field.name }}
            {% endfor %}
            {% for field in data_class.one_to_many_direct_relations_with_source %}
            if instance.{{ field.name }}:
                new_{{ field.name }}: list[{{ field.destination_class.read_name }}{% if has_default_instance_space %} | str{% endif %} | dm.NodeId] = []
                for relation in instance.{{ field.name }}:
                    if isinstance(relation, {{ field.destination_class.read_name }}):
                        new_{{ field.name }}.append(relation)
                    elif (other := nodes_by_id.get(relation)) and isinstance(
                        other, {{ field.destination_class.read_name }}
                    ):
                        new_{{ field.name }}.append(other)
                    else:
                        new_{{ field.name }}.append(relation)
                instance.{{ field.name }} = new_{{ field.name }}
            {% endfor %}
            {% if data_class.has_edges %}
            if edges := edges_by_source_node.get(instance.as_id()):
                {% for field in data_class.one_to_many_edges_without_properties %}
                {{ field.name }}: list[{{ field.destination_class.read_name }}{% if has_default_instance_space %} | str{% endif %} | dm.NodeId] = []
                {% endfor %}
                {% for field in data_class.one_to_many_edges_with_properties %}
                {{ field.name }}: list[{{ field.edge_class.read_name }}] = []
                {% endfor %}
                for edge in edges:
                    value: DomainModel | DomainRelation{% if has_default_instance_space %} | str{% endif %} | dm.NodeId
                    if isinstance(edge, DomainRelation):
                        value = edge
                    else:
                        other_end: dm.DirectRelationReference = (
                            edge.end_node
                            if edge.start_node.space == instance.space
                            and edge.start_node.external_id == instance.external_id
                            else edge.start_node
                        )
                        destination:{% if has_default_instance_space %} dm.NodeId | str = (
                            as_node_id(other_end)
                            if other_end.space != DEFAULT_INSTANCE_SPACE
                            else other_end.external_id
                        ){% else %} dm.NodeId = as_node_id(other_end){% endif +%}
                        if destination in nodes_by_id:
                            value = nodes_by_id[destination]
                        else:
                            value = destination
                    edge_type = edge.edge_type if isinstance(edge, DomainRelation) else edge.type

                    {% for field in data_class.one_to_many_edges_without_properties %}
                    if edge_type == {{ field.edge_type_str }} and isinstance(
                        value, ({{ field.destination_class.read_name }}{% if has_default_instance_space %}, str{% endif %}, dm.NodeId)
                    ):
                        {{ field.name }}.append(value)
                    {% endfor %}
                    {% for field in data_class.one_to_many_edges_with_properties %}
                    if edge_type == {{ field.edge_type_str }} and isinstance(
                        value, {{ field.edge_class.read_name }}
                    ):
                        {{ field.name }}.append(value)
                        if end_node := nodes_by_id.get(as_pygen_node_id(value.end_node)):
                            value.end_node = end_node  # type: ignore[assignment]
                    {% endfor %}
                    {% for field in data_class.one_to_one_edge_without_properties %}
                    if edge_type == {{ field.edge_type_str }} and isinstance(
                        value, ({{ field.destination_class.read_name }}{% if has_default_instance_space %}, str{% endif %}, dm.NodeId)
                    ):
                        if instance.{{ field.name }} is None:
                            instance.{{ field.name }} = value
                        elif are_nodes_equal(value, instance.{{ field.name }}):
                            instance.{{ field.name }} = select_best_node(value, instance.{{ field.name }})
                        else:
                            warnings.warn(
                                f"Expected one edge for '{{ field.name }}' in {instance.as_id()}."
                                f"Ignoring new edge {value!s} in favor of {instance.{{ field.name }}!s}."
                            )
                    {% endfor %}
                    {% for field in data_class.one_to_one_edges_with_properties %}
                    if edge_type == {{ field.edge_type_str }} and isinstance(
                        value, {{ field.edge_class.read_name }}
                    ):
                        if instance.{{ field.name }} is None:
                            instance.{{ field.name }} = value
                        elif instance.{{ field.name }} == value:
                            # This is the same edge, so we don't need to do anything...
                            ...
                        else:
                            warnings.warn(
                                f"Expected one edge for '{{ field.name }}' in {instance.as_id()}."
                                f"Ignoring new edge {value!s} in favor of {instance.{{ field.name }}!s}."
                            )

                        if end_node := nodes_by_id.get(as_pygen_node_id(value.end_node)):
                            value.end_node = end_node  # type: ignore[assignment]

                    {% endfor %}

                {% for field in data_class.one_to_many_edges_without_properties %}
                instance.{{ field.name }} = {{ field.name }} or None
                {% endfor %}
                {% for field in data_class.one_to_many_edges_with_properties %}
                instance.{{ field.name }} = {{ field.name }}
                {% endfor %}

            {% endif %}
        {% endif %}
        {% if data_class.has_reverse_direct_relations %}
        for node in nodes_by_id.values():
            {% for field in data_class.one_to_one_reverse_direct_relation %}
            if (
                isinstance(node, {{ field.destination_class.read_name }})
                and node.{{ field.reverse_property.name }} is not None
                and ({{  field.reverse_property.name }} := instances.get(as_pygen_node_id(node.{{ field.reverse_property.name }})))
            ):
                if {{  field.reverse_property.name }}.{{ field.name }} is None:
                    {{  field.reverse_property.name }}.{{ field.name }} = node
                elif are_nodes_equal(node, {{  field.reverse_property.name }}.{{ field.name }}):
                    # This is the same node, so we don't need to do anything...
                    ...
                else:
                    warnings.warn(
                        f"Expected one direct relation for '{{ field.name }}' in {% raw %}{{% endraw %}{{  field.reverse_property.name }}.as_id(){% raw %}}{% endraw %}."
                        f"Ignoring new relation {node!s} in favor of {% raw %}{{% endraw %}{{  field.reverse_property.name }}.{{ field.name }}!s{% raw %}}{% endraw %}."
                    )
            {% endfor %}
            {% for field in data_class.one_to_many_reverse_direct_relations %}
            {% if field.reverse_property.is_one_to_one %}
            if (
                isinstance(node, {{ field.destination_class.read_name }})
                and node.{{  field.reverse_property.name }} is not None
                and ({{  field.reverse_property.name }} := instances.get(as_pygen_node_id(node.{{  field.reverse_property.name }})))
            ):
                if {{  field.reverse_property.name }}.{{ field.name }} is None:
                    {{  field.reverse_property.name }}.{{ field.name }} = []
                {{ field.reverse_property.name }}.{{ field.name }}.append(node)
            {% else %}
            if (
                isinstance(node, {{ field.destination_class.read_name }})
                and node.{{  field.reverse_property.name }} is not None
            ):
                for {{  field.reverse_property.name }} in node.{{  field.reverse_property.name }}:
                    if this_instance := instances.get(as_pygen_node_id({{  field.reverse_property.name }})):
                        if this_instance.{{ field.name }} is None:
                            this_instance.{{ field.name }} = [node]
                        else:
                            this_instance.{{ field.name }}.append(node)
            {% endif %}
            
            {% endfor %}
        {% endif %}
{% endif %}


class {{ data_class.write_name }}({{ data_class.write_base_class }}{% if data_class.has_any_field_model_prefix %}, protected_namespaces=(){% endif %}):
    """This represents the writing version of {{ data_class.doc_name }}.

    It is used to when data is sent to CDF.

    Args:
        space: The space where the node is located.
        external_id: The external id of the {{ data_class.doc_name }}.
        data_record: The data record of the {{ data_class.doc_name }} node.
        {% for field in data_class %}
        {% if field.is_write_field %}
        {{ field.name }}: {{ field.argument_documentation }}
        {% endif %}
        {% endfor %}
    """

    _view_id: ClassVar[dm.ViewId] = {{ data_class.view_id_str }}

    {% if not data_class.implements %}
    space: str{% if has_default_instance_space %} = DEFAULT_INSTANCE_SPACE{% endif +%}
    {% endif %}
    node_type: Union[dm.DirectRelationReference, dm.NodeId, tuple[str, str], None] = {% if data_class.node_type %}dm.DirectRelationReference("{{ data_class.node_type.space }}", "{{ data_class.node_type.external_id }}"){% else %}None{% endif +%}
    {% for field in data_class.write_fields %}
    {{ field.name }}: {{ field.as_write_type_hint() }}
    {% endfor %}

    {% if data_class.has_write_connection_fields %}
    @field_validator({% for field in data_class.write_connection_fields %}"{{ field.name }}", {% endfor %}mode="before")
    def as_node_id(cls, value: Any) -> Any:
        if isinstance(value, dm.DirectRelationReference):
            return dm.NodeId(value.space, value.external_id)
        elif isinstance(value, tuple) and len(value) == 2 and all(isinstance(item, str) for item in value):
            return dm.NodeId(value[0], value[1])
        elif isinstance(value, list):
            return [cls.as_node_id(item) for item in value]
        return value
    {% endif %}

    def _to_instances_write(
        self,
        cache: set[tuple[str, str]],
        write_none: bool = False,
        allow_version_increase: bool = False,
    ) -> ResourcesWrite:
        {% if data_class.has_edge_with_property %}
        {% for dependency_class in data_class.dependencies_edges %}
        from .{{ dependency_class.file_name }} import {{ dependency_class.write_name }}
        {% endfor %}
        {% endif %}
        resources = ResourcesWrite()
        if self.as_tuple_id() in cache:
            return resources
        {% if not data_class.has_container_fields %}
        cache.add(self.as_tuple_id())

        this_node = dm.NodeApply(
            space=self.space,
            external_id=self.external_id,
            existing_version=None if allow_version_increase else self.data_record.existing_version,
            {% if data_class.node_type %}
            type=as_direct_relation_reference(self.node_type),
            {% endif %}
            sources=None,
        )
        resources.nodes.append(this_node)
        {% endif %}

        {% if data_class.has_container_fields %}
        properties: dict[str, Any] = {}

        {% for field in data_class.container_fields %}
        if self.{{ field.name }} is not None{% if field.is_nullable %} or write_none{% endif %}:
            properties["{{ field.prop_name }}"] = {{ field.as_value() }}

        {% endfor %}
        if properties:
            this_node = dm.NodeApply(
                space=self.space,
                external_id=self.external_id,
                existing_version=None if allow_version_increase else self.data_record.existing_version,
                type=as_direct_relation_reference(self.node_type),
                sources=[
                    dm.NodeOrEdgeData(
                        source=self._view_id,
                        properties=properties,
                )],
            )
            resources.nodes.append(this_node)
            cache.add(self.as_tuple_id())
        {% endif %}

        {% for field in data_class.one_to_many_edges_with_properties %}
        for {{ field.variable }} in self.{{ field.name }} or []:
            if isinstance({{ field.variable }}, DomainRelationWrite):
                other_resources = {{ field.variable }}._to_instances_write(
                    cache,
                    self,
                    {{ field.edge_type_str }},
                )
                resources.extend(other_resources)

        {% endfor %}
        {% for field in data_class.one_to_one_edges_with_properties %}
        if self.{{ field.name }} is not None:
            other_resources = self.{{ field.name }}._to_instances_write(
                cache,
                self,
                {{ field.edge_type_str }},
            )
            resources.extend(other_resources)

        {% endfor %}
        {% for field in data_class.one_to_many_edges_without_properties %}
        edge_type = {{ field.edge_type_str }}
        for {{ field.variable }} in self.{{ field.name }} or []:
            {% if field.edge_direction == 'outwards' %}
            other_resources = DomainRelationWrite.from_edge_to_resources(
                cache,
                start_node=self,
                end_node={{field.variable}},
                edge_type=edge_type,
                write_none=write_none,
                allow_version_increase=allow_version_increase,
            )
            {% else %}
            other_resources = DomainRelationWrite.from_edge_to_resources(
                cache,
                start_node={{field.variable}},
                end_node=self,
                edge_type=edge_type,
                write_none=write_none,
                allow_version_increase=allow_version_increase,
            )
            {% endif %}
            resources.extend(other_resources)

        {% endfor %}
        {% for field in data_class.one_to_one_direct_relations_with_source %}
        if isinstance(self.{{ field.name }}, DomainModelWrite):
            other_resources = self.{{ field.name }}._to_instances_write(cache)
            resources.extend(other_resources)

        {% endfor %}
        {% for field in data_class.one_to_many_direct_relations_with_source %}
        for {{ field.variable }} in self.{{ field.name }} or []:
            if isinstance({{ field.variable }}, DomainModelWrite):
                other_resources = {{ field.variable }}._to_instances_write(cache)
                resources.extend(other_resources)

        {% endfor %}
        {% for field in data_class.primitive_fields_of_type(dm.CDFExternalIdReference) %}
        {% if field.is_list %}
        for {{ field.variable }} in self.{{ field.name }} or []:
            if isinstance({{ field.variable }}, {{ field.cognite_type_name('write') }}):
                resources.{{ field.resource_write_name }}.append({{ field.variable }})
        {% else %}
        if isinstance(self.{{ field.name }}, {{ field.cognite_type_name('write') }}):
            resources.{{ field.resource_write_name }}.append(self.{{ field.name }})
        {% endif %}

        {% endfor %}
        {% for field in data_class.one_to_one_edge_without_properties %}
        if self.{{field.name}} is not None:
            other_resources = DomainRelationWrite.from_edge_to_resources(
                cache,
                {% if field.edge_direction == 'outwards' %}
                start_node=self,
                end_node=self.{{ field.name }},
                {% else %}
                start_node=self.{{ field.name }},
                end_node=self,
                {% endif %}
                edge_type={{ field.edge_type_str }},
                write_none=write_none,
                allow_version_increase=allow_version_increase,
            )
            resources.extend(other_resources)

        {% endfor %}
        return resources


class {{ data_class.read_name }}Apply({{ data_class.write_name }}):
    def __new__(cls, *args, **kwargs) -> {{ data_class.read_name }}Apply:
        warnings.warn(
            "{{ data_class.read_name }}Apply is deprecated and will be removed in v1.0. Use {{ data_class.write_name }} instead."
            "The motivation for this change is that Write is a more descriptive name for the writing version of the"
            "{{ data_class.read_name }}.",
            UserWarning,
            stacklevel=2,
        )
        return super().__new__(cls)

{% endif %}
class {{ data_class.read_list_name }}(DomainModelList[{{ data_class.read_name }}]):
    """List of {{ data_class.doc_list_name }} in the read version."""

    _INSTANCE = {{ data_class.read_name }}
{% if data_class.is_writable or data_class.is_interface %}
    def as_write(self) -> {{ data_class.write_list_name }}:
        """Convert these read versions of {{ data_class.doc_name }} to the writing versions."""
        return {{ data_class.write_list_name }}([node.as_write() for node in self.data])

    def as_apply(self) -> {{ data_class.write_list_name }}:
        """Convert these read versions of primitive nullable to the writing versions."""
        warnings.warn(
            "as_apply is deprecated and will be removed in v1.0. Use as_write instead.",
            UserWarning,
            stacklevel=2,
        )
        return self.as_write()

    {% for field in data_class.read_connection_fields_including_parents %}
    @property
    def {{ field.name }}(self) -> {{ field.linked_class.read_list_name }}:
        {% if field.linked_class.file_name != data_class.file_name %}
        from .{{ field.linked_class.file_name }} import {{ field.linked_class.read_name }}, {{ field.linked_class.read_list_name }}
        {% endif %}
        {% if field.is_one_to_one %}
        return {{ field.linked_class.read_list_name }}([item.{{ field.name }} for item in self.data if isinstance(item.{{ field.name }}, {{ field.linked_class.read_name }})]){% else %}
        return {{ field.linked_class.read_list_name }}([item for items in self.data for item in items.{{ field.name }} or [] if isinstance(item, {{ field.linked_class.read_name }})])
        {% endif %}

    {% endfor %}

class {{ data_class.write_list_name }}(DomainModelWriteList[{{ data_class.write_name }}]):
    """List of {{ data_class.doc_list_name }} in the writing version."""

    _INSTANCE = {{ data_class.write_name }}
    {% for field in data_class.write_connection_fields_including_parents %}
    @property
    def {{ field.name }}(self) -> {{ field.linked_class.write_list_name }}:
        {% if field.linked_class.file_name != data_class.file_name %}
        from .{{ field.linked_class.file_name }} import {{ field.linked_class.write_name }}, {{ field.linked_class.write_list_name }}
        {% endif %}
        {% if field.is_one_to_one %}
        return {{ field.linked_class.write_list_name }}([item.{{ field.name }} for item in self.data if isinstance(item.{{ field.name }}, {{ field.linked_class.write_name }})]){% else %}
        return {{ field.linked_class.write_list_name }}([item for items in self.data for item in items.{{ field.name }} or [] if isinstance(item, {{ field.linked_class.write_name }})])
        {% endif %}

    {% endfor %}

class {{ data_class.read_name }}ApplyList({{ data_class.write_list_name }}): ...

{% endif %}

def {{ data_class.filter_name }}(
    view_id: dm.ViewId,
    {% for parm in list_method.parameters %}
    {{ parm.name }}: {{ parm.annotation }} = {{ parm.default }},
    {% endfor %}
    filter: dm.Filter | None = None,
) -> dm.Filter | None:
    filters: list[dm.Filter] = []
    {% for filter in list_method.implementations %}
    if {{ filter.condition }}:
        filters.append({{ filter.filter_call }}({{ filter.arguments }}))
    {% endfor %}
    if filter:
        filters.append(filter)
    return dm.filters.And(*filters) if filters else None


class _{{ data_class.query_cls_name }}(NodeQueryCore[T_DomainModelList, {{ data_class.read_list_name }}]):
    _view_id = {{ data_class.read_name }}._view_id
    _result_cls = {{ data_class.read_name }}
    _result_list_cls_end = {{ data_class.read_list_name }}

    def __init__(
        self,
        created_types: set[type],
        creation_path: list[QueryCore],
        client: CogniteClient,
        result_list_cls: type[T_DomainModelList],
        expression: dm.query.ResultSetExpression | None = None,
        connection_name: str | None = None,
        connection_type: Literal["reverse-list"] | None = None,
        reverse_expression: dm.query.ResultSetExpression | None = None,
    ):
        {% for dependency_class in data_class.dependencies_with_edge_destinations %}
        {% if dependency_class.file_name != data_class.file_name %}
        from .{{ dependency_class.file_name }} import _{{ dependency_class.query_cls_name }}
        {% endif %}
        {% endfor %}

        super().__init__(
            created_types,
            creation_path,
            client,
            result_list_cls,
            expression,
            dm.filters.HasData(views=[self._view_id]),
            connection_name,
            connection_type,
            reverse_expression,
        )

        {% for field in data_class.fields_of_type(ft.BaseConnectionField) %}
        {% if not field.is_direct_relation_no_source %}
        if _{{ field.linked_class.query_cls_name }} not in created_types:
            self.{{ field.name }} = _{{ field.linked_class.query_cls_name }}(
                created_types.copy(),
                self._creation_path,
                client,
                result_list_cls,
                {% if field.is_edge_with_properties %}
                _{{ field.destination_class.query_cls_name }},
                {% endif %}
                {% if field.is_direct_relation %}
                dm.query.NodeResultSetExpression(
                    through=self._view_id.as_property_ref("{{ field.prop_name }}"),
                    direction="outwards",
                ),
                {% elif field.is_reverse_direct_relation %}
                dm.query.NodeResultSetExpression(
                    through={{ field.through_str }},
                    direction="inwards",
                ),
                {% else %}
                dm.query.EdgeResultSetExpression(
                    direction="{{ field.edge_direction }}",
                    chain_to="destination",
<<<<<<< HEAD
                ),
                {% endif %}
                connection_name="{{ field.name }}",
                {% if field.is_reverse_direct_relation and field.reverse_property.is_one_to_many %}
                connection_type="reverse-list",
                {% endif %}
            )

        {% endif %}
        {% endfor %}
        self.space = StringFilter(self, ["node", "space"])
        self.external_id = StringFilter(self, ["node", "externalId"])
        {% for field in data_class.filtering_fields %}
        self.{{ field.name }} = {{ field.filtering_cls }}(self, self._view_id.as_property_ref("{{ field.prop_name }}"))
        {% endfor %}
        self._filter_classes.extend([
            self.space,
            self.external_id,
            {% for field in data_class.filtering_fields %}
            self.{{ field.name }},
            {% endfor %}
        ])
=======
                ),{% endif %}
                connection_name="{{ field.name }}",{% if field.is_reverse_direct_relation and field.reverse_property.is_one_to_many %}
                connection_type="reverse-list",{% endif %}
            ){% endif %}
{% endfor %}
        self.space = StringFilter(self, ["node", "space"])
        self.external_id = StringFilter(self, ["node", "externalId"]){% if data_class.has_filtering_fields %}{% for field in data_class.filtering_fields %}
        self.{{ field.name }} = {{ field.filtering_cls }}(self, self._view_id.as_property_ref("{{ field.prop_name }}")){% endfor %}
        self._filter_classes.extend([
            self.space,
            self.external_id,{% for field in data_class.filtering_fields %}
            self.{{ field.name }},{% endfor %}
        ]){% endif %}{% if data_class.is_cognite_timeseries %}
        self.data = DataPointsAPI(client, lambda limit: self._list(limit=limit).as_node_ids()){% endif %}{% if data_class.is_cognite_file %}
        self.content = FileContentAPI(client, lambda limit: self._list(limit=limit).as_node_ids()){% endif %}
>>>>>>> 0c4368ea

    def list_{{ data_class.variable }}(self, limit: int = DEFAULT_QUERY_LIMIT) -> {{ data_class.read_list_name }}:
        return self._list(limit=limit)


class {{ data_class.query_cls_name }}(_{{ data_class.query_cls_name }}[{{ data_class.read_list_name }}]):
    def __init__(self, client: CogniteClient):
        super().__init__(set(), [], client, {{ data_class.read_list_name }})<|MERGE_RESOLUTION|>--- conflicted
+++ resolved
@@ -35,19 +35,17 @@
 {% endif %}
 from pydantic import field_validator, model_validator
 
-<<<<<<< HEAD
 from {{ top_level_package }}.data_classes._core import (
     {% if has_default_instance_space %}
     DEFAULT_INSTANCE_SPACE,
     {% endif %}
     DEFAULT_QUERY_LIMIT,
-=======
-from {{ top_level_package }}.data_classes._core import ({% if has_default_instance_space %}
-    DEFAULT_INSTANCE_SPACE,{% endif %}
-    DEFAULT_QUERY_LIMIT,{% if data_class.is_cognite_timeseries %}
-    DataPointsAPI,{% endif %}{% if data_class.is_cognite_file %}
-    FileContentAPI,{% endif %}
->>>>>>> 0c4368ea
+    {% if data_class.is_cognite_timeseries %}
+    DataPointsAPI,
+    {% endif %}
+    {% if data_class.is_cognite_file %}
+    FileContentAPI,
+    {% endif %}
     DataRecord,
     DataRecordGraphQL,
     DataRecordWrite,
@@ -761,7 +759,6 @@
                 dm.query.EdgeResultSetExpression(
                     direction="{{ field.edge_direction }}",
                     chain_to="destination",
-<<<<<<< HEAD
                 ),
                 {% endif %}
                 connection_name="{{ field.name }}",
@@ -769,38 +766,27 @@
                 connection_type="reverse-list",
                 {% endif %}
             )
-
-        {% endif %}
+        {% endif %}
+
         {% endfor %}
         self.space = StringFilter(self, ["node", "space"])
         self.external_id = StringFilter(self, ["node", "externalId"])
+        {% if data_class.has_filtering_fields %}
         {% for field in data_class.filtering_fields %}
         self.{{ field.name }} = {{ field.filtering_cls }}(self, self._view_id.as_property_ref("{{ field.prop_name }}"))
         {% endfor %}
-        self._filter_classes.extend([
-            self.space,
-            self.external_id,
-            {% for field in data_class.filtering_fields %}
-            self.{{ field.name }},
-            {% endfor %}
-        ])
-=======
-                ),{% endif %}
-                connection_name="{{ field.name }}",{% if field.is_reverse_direct_relation and field.reverse_property.is_one_to_many %}
-                connection_type="reverse-list",{% endif %}
-            ){% endif %}
-{% endfor %}
-        self.space = StringFilter(self, ["node", "space"])
-        self.external_id = StringFilter(self, ["node", "externalId"]){% if data_class.has_filtering_fields %}{% for field in data_class.filtering_fields %}
-        self.{{ field.name }} = {{ field.filtering_cls }}(self, self._view_id.as_property_ref("{{ field.prop_name }}")){% endfor %}
         self._filter_classes.extend([
             self.space,
             self.external_id,{% for field in data_class.filtering_fields %}
             self.{{ field.name }},{% endfor %}
-        ]){% endif %}{% if data_class.is_cognite_timeseries %}
-        self.data = DataPointsAPI(client, lambda limit: self._list(limit=limit).as_node_ids()){% endif %}{% if data_class.is_cognite_file %}
-        self.content = FileContentAPI(client, lambda limit: self._list(limit=limit).as_node_ids()){% endif %}
->>>>>>> 0c4368ea
+        ])
+        {% endif %}
+        {% if data_class.is_cognite_timeseries %}
+        self.data = DataPointsAPI(client, lambda limit: self._list(limit=limit).as_node_ids())
+        {% endif %}
+        {% if data_class.is_cognite_file %}
+        self.content = FileContentAPI(client, lambda limit: self._list(limit=limit).as_node_ids())
+        {% endif %}
 
     def list_{{ data_class.variable }}(self, limit: int = DEFAULT_QUERY_LIMIT) -> {{ data_class.read_list_name }}:
         return self._list(limit=limit)
